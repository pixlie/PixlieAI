--- conflicted
+++ resolved
@@ -54,12 +54,9 @@
 utoipa-actix-web = "0.1.2"
 utoipa-redoc = { version = "6.0.0", features = ["actix-web"] }
 utoipa-rapidoc = { version = "6.0.0", features = ["actix-web"] }
-<<<<<<< HEAD
 gline-rs = { git = "https://github.com/pixlie/gline-rs.git", default-features = false }
 orp = { version = "0.9.2", default-features = false }
-=======
 regex = "1.11.1"
->>>>>>> ebc0f2c3
 
 # https://github.com/johnthagen/min-sized-rust
 [profile.release]
