// Copyright 2025 Pixlie Web Solutions Pvt. Ltd.
// Licensed under the GNU General Public License version 3.0;
// You may not use this file except in compliance with the License.
// You may obtain a copy of the License at
//
// https://github.com/pixlie/PixlieAI/blob/main/LICENSE

#[test]
fn test_webpage_scraper_rlhf_book() {
    use crate::engine::engine::get_test_engine;
    use crate::engine::node::{ArcedNodeItem, NodeLabel, Payload};
    use crate::engine::EdgeLabel;
    use crate::entity::web::link::Link;
    use std::fs::read_to_string;
    use std::path::Path;
    use std::sync::Arc;
    use url::Url;

    let test_engine = get_test_engine();
    let arced_test_engine = Arc::new(&test_engine);
    let link_node_id = Link::add(
        arced_test_engine,
        &"https://rlhfbook.com/c/01-introduction.html".to_string(),
        vec![NodeLabel::AddedByUser, NodeLabel::Link],
        vec![],
        true,
    )
    .unwrap();

    let path_to_webpage = Path::new("fixtures/rlhf_book_intro.html");
    let webpage_node_id = test_engine
        .get_or_add_node(
            Payload::Text(read_to_string(path_to_webpage).unwrap()),
            vec![NodeLabel::Content, NodeLabel::WebPage],
            true,
            None,
        )
        .unwrap()
        .get_node_id();
    test_engine
        .add_connection(
            (link_node_id, webpage_node_id.clone()),
            (EdgeLabel::PathOf, EdgeLabel::ContentOf),
        )
        .unwrap();
    test_engine.process_nodes();

    let parent_of_webpage = test_engine
        .get_node_ids_connected_with_label(&webpage_node_id, &EdgeLabel::ContentOf)
        .unwrap();
    assert_eq!(parent_of_webpage.len(), 1);

    let children_of_webpage = test_engine
        .get_node_ids_connected_with_label(&webpage_node_id, &EdgeLabel::ParentOf)
        .unwrap();
<<<<<<< HEAD
    assert_eq!(children_of_webpage.len(), 83);
=======
    assert_eq!(children_of_webpage.len(), 82);

    let image_nodes: Vec<ArcedNodeItem> = test_engine
        .get_node_ids_connected_with_label(&webpage_node_id, &EdgeLabel::ParentOf)
        .unwrap()
        .into_iter()
        .filter_map(|id| test_engine.get_node_by_id(&id))
        .filter(|node| node.labels.contains(&NodeLabel::Image))
        .collect();
    assert_eq!(image_nodes.len(), 1);
    let image_node = image_nodes.first().unwrap();
    assert_eq!(
        match image_node.payload {
            Payload::Text(ref text) => text.as_str(),
            _ => "",
        },
        "https://github.com/natolambert/rlhf-book/blob/main/images/rlhf-book-share"
    );
    assert_eq!(
        image_node.labels,
        vec![NodeLabel::Image, NodeLabel::Metadata]
    );
>>>>>>> 454b0094

    let title_nodes: Vec<ArcedNodeItem> = test_engine
        .get_node_ids_connected_with_label(&webpage_node_id, &EdgeLabel::ParentOf)
        .unwrap()
        .into_iter()
        .filter_map(|id| test_engine.get_node_by_id(&id))
        .filter(|node| node.labels.contains(&NodeLabel::Title))
        .collect();
    assert_eq!(title_nodes.len(), 1);
    let title_node = title_nodes.first().unwrap();
    assert_eq!(
        match title_node.payload {
            Payload::Text(ref text) => text.as_str(),
            _ => "",
        },
        "Introduction | RLHF Book by Nathan Lambert"
    );
    assert_eq!(
        title_node.labels,
        vec![NodeLabel::Title, NodeLabel::Partial]
    );

    let heading_nodes: Vec<ArcedNodeItem> = test_engine
        .get_node_ids_connected_with_label(&webpage_node_id, &EdgeLabel::ParentOf)
        .unwrap()
        .into_iter()
        .filter_map(|id| test_engine.get_node_by_id(&id))
        .filter(|node| node.labels.contains(&NodeLabel::Heading))
        .collect();
    assert_eq!(heading_nodes.len(), 17);
    let heading_node = heading_nodes.first().unwrap();
    assert_eq!(
        match heading_node.payload {
            Payload::Text(ref text) => text.as_str(),
            _ => "",
        },
        "A Little Bit of Reinforcement Learning from Human Feedback"
    );

    let mut paragraph_nodes = test_engine.get_node_ids_with_label(&NodeLabel::Paragraph);
    paragraph_nodes.sort();
    assert_eq!(paragraph_nodes.len(), 37);

    let paragraph = test_engine
        .get_node_by_id(paragraph_nodes.get(2).unwrap())
        .unwrap();
    assert_eq!(
        match paragraph.payload {
            Payload::Text(ref text) => text.as_str(),
            _ => "",
        },
        "Reinforcement learning from Human Feedback (RLHF) is a technique used to incorporate human information into AI systems. RLHF emerged primarily as a method to solve hard to specify problems. Its early applications were often in control problems and other traditional domains for reinforcement learning (RL). RLHF became most known through the release of ChatGPT and the subsequent rapid development of large language models (LLMs) and other foundation models."
    );

    let paragraph = test_engine
        .get_node_by_id(paragraph_nodes.get(4).unwrap())
        .unwrap();
    assert_eq!(
        match paragraph.payload {
            Payload::Text(ref text) => text.as_str(),
            _ => "",
        },
        "RLHF has been applied to many domains successfully, with complexity increasing as the techniques have matured. Early breakthrough experiments with RLHF were applied to deep reinforcement learning [1], summarization [2], following instructions [3], parsing web information for question answering [4], and “alignment” [5]."
    );

    let link_node_ids = test_engine.get_node_ids_with_label(&NodeLabel::Link);
    assert_eq!(link_node_ids.len(), 15);

    let domain_node_ids = test_engine.get_node_ids_with_label(&NodeLabel::Domain);
    assert_eq!(domain_node_ids.len(), 8);

    let all_domain_nodes: Vec<ArcedNodeItem> = domain_node_ids
        .iter()
        .filter_map(|node_id| match test_engine.get_node_by_id(node_id) {
            Some(node) => {
                if node.labels.contains(&NodeLabel::Domain) {
                    match node.payload {
                        Payload::Text(_) => Some(node.clone()),
                        _ => None,
                    }
                } else {
                    None
                }
            }
            None => None,
        })
        .collect();

    let some_links = [
        "https://huggingface.co/allenai/tulu-2-dpo-70b",
        "https://huggingface.co/allenai/OLMo-7B-Instruct",
        "https://huggingface.co/allenai/tulu-2-dpo-70b",
        "https://github.com/huggingface/trl",
    ];
    // Check that all the links in some_links are found in all_anchor_nodes
    let mut count_matches = 0;
    for some_link in some_links {
        match Url::parse(some_link) {
            Ok(some_link_url) => {
                let some_domain = some_link_url.domain().unwrap();
                let some_path = some_link_url.path();
                let some_query = some_link_url.query();

                // Check this domain exists as a node
                for domain_node in all_domain_nodes.iter() {
                    match &domain_node.payload {
                        Payload::Text(domain) => {
                            if some_domain == domain {
                                // Get the link node for this domain
                                let link_node_ids = test_engine
                                    .get_node_ids_connected_with_label(
                                        &domain_node.id,
                                        &EdgeLabel::OwnerOf,
                                    )
                                    .unwrap();
                                let link_nodes = link_node_ids
                                    .iter()
                                    .filter_map(|node_id| {
                                        match test_engine.get_node_by_id(node_id) {
                                            Some(node) => match node.payload {
                                                Payload::Link(_) => Some(node.clone()),
                                                _ => None,
                                            },
                                            None => None,
                                        }
                                    })
                                    .collect::<Vec<ArcedNodeItem>>();
                                for link_node in link_nodes {
                                    match &link_node.payload {
                                        Payload::Link(link) => {
                                            if some_path == link.path
                                                && some_query == link.query.as_deref()
                                            {
                                                count_matches += 1;
                                            }
                                        }
                                        _ => {}
                                    }
                                }
                            }
                        }
                        _ => {}
                    }
                }
            }
            Err(err) => {
                panic!("Error parsing URL: {}", err);
            }
        }
    }
    assert_eq!(count_matches, some_links.len());

    let mut unordered_points_node_ids =
        test_engine.get_node_ids_with_label(&NodeLabel::UnorderedPoints);
    unordered_points_node_ids.sort();
    assert_eq!(unordered_points_node_ids.len(), 3);

    let mut ordered_points_node_ids =
        test_engine.get_node_ids_with_label(&NodeLabel::OrderedPoints);
    ordered_points_node_ids.sort();
    assert_eq!(ordered_points_node_ids.len(), 6);

    let first_bullet_point_node = test_engine
        .get_node_by_id(unordered_points_node_ids.first().unwrap())
        .unwrap();
    assert_eq!(
        first_bullet_point_node.labels,
        vec![NodeLabel::UnorderedPoints, NodeLabel::Partial,]
    );

    let list_item_node_ids = test_engine
        .get_node_ids_connected_with_label(&first_bullet_point_node.id, &EdgeLabel::ParentOf)
        .unwrap();
    assert_eq!(list_item_node_ids.len(), 2);
    let list_item_nodes = list_item_node_ids
        .iter()
        .map(|node_id| test_engine.get_node_by_id(node_id).unwrap())
        .collect::<Vec<ArcedNodeItem>>();
    assert_eq!(
        list_item_nodes
            .iter()
            .map(|x| match x.payload {
                Payload::Text(ref text) => text.as_str(),
                Payload::Tree => "_tree_",
                _ => "",
            })
            .collect::<Vec<_>>(),
        vec!["Introduction", "Bibliography"]
    );

    let second_bullet_point_node = test_engine
        .get_node_by_id(unordered_points_node_ids.get(1).unwrap())
        .unwrap();
    assert_eq!(
        second_bullet_point_node.labels,
        vec![NodeLabel::UnorderedPoints, NodeLabel::Partial,]
    );

    let list_item_node_ids = test_engine
        .get_node_ids_connected_with_label(&second_bullet_point_node.id, &EdgeLabel::ParentOf)
        .unwrap();
    assert_eq!(list_item_node_ids.len(), 4);
    let list_item_nodes = list_item_node_ids
        .iter()
        .map(|node_id| test_engine.get_node_by_id(node_id).unwrap())
        .collect::<Vec<ArcedNodeItem>>();
    assert_eq!(
        list_item_nodes
            .iter()
            .map(|x| match x.payload {
                Payload::Text(ref text) => text.as_str(),
                Payload::Tree => "_tree_",
                _ => "",
            })
            .collect::<Vec<_>>(),
        vec![
            "What Does RLHF Do?",
            "How We Got Here",
            "Scope of This Book",
            "Future of RLHF"
        ]
    );

    let third_bullet_point_node = test_engine
        .get_node_by_id(unordered_points_node_ids.get(2).unwrap())
        .unwrap();
    assert_eq!(
        third_bullet_point_node.labels,
        vec![NodeLabel::UnorderedPoints, NodeLabel::Partial,]
    );

    let list_item_node_ids = test_engine
        .get_node_ids_connected_with_label(&third_bullet_point_node.id, &EdgeLabel::ParentOf)
        .unwrap();
    assert_eq!(list_item_node_ids.len(), 4);
    let list_item_nodes = list_item_node_ids
        .iter()
        .map(|node_id| test_engine.get_node_by_id(node_id).unwrap())
        .collect::<Vec<ArcedNodeItem>>();
    assert_eq!(
        list_item_nodes
            .iter()
            .map(|x| match x.payload {
                Payload::Text(ref text) => text.as_str(),
                Payload::Tree => "_tree_",
                _ => "",
            })
            .collect::<Vec<_>>(),
        vec![
            "Chapter Summaries",
            "Target Audience",
            "How to Use This Book",
            "About the Author"
        ]
    );
}

#[test]
fn test_extraction_from_hn_homepage() {
    use crate::engine::engine::get_test_engine;
    use crate::engine::node::{ArcedNodeItem, NodeLabel, Payload};
    use crate::engine::EdgeLabel;
    use crate::entity::web::link::Link;
    use std::fs::read_to_string;
    use std::path::Path;
    use std::sync::Arc;

    let test_engine = get_test_engine();
    let arced_test_engine = Arc::new(&test_engine);
    let link_node_id = Link::add(
        arced_test_engine,
        &"https://news.ycombinator.com".to_string(),
        vec![NodeLabel::AddedByUser, NodeLabel::Link],
        vec![],
        true,
    )
    .unwrap();
    let path_to_webpage = Path::new("fixtures/hn_homepage.html");
    let webpage_node_id = test_engine
        .get_or_add_node(
            Payload::Text(read_to_string(path_to_webpage).unwrap()),
            vec![NodeLabel::Content, NodeLabel::WebPage],
            true,
            None,
        )
        .unwrap()
        .get_node_id();
    test_engine
        .add_connection(
            (link_node_id, webpage_node_id.clone()),
            (EdgeLabel::PathOf, EdgeLabel::ContentOf),
        )
        .unwrap();
    test_engine.process_nodes();

    let children_of_webpage = test_engine
        .get_node_ids_connected_with_label(&webpage_node_id, &EdgeLabel::ParentOf)
        .unwrap();
    assert_eq!(children_of_webpage.len(), 223);

    let title_nodes: Vec<ArcedNodeItem> = test_engine
        .get_node_ids_connected_with_label(&webpage_node_id, &EdgeLabel::ParentOf)
        .unwrap()
        .into_iter()
        .filter_map(|id| test_engine.get_node_by_id(&id))
        .filter(|node| node.labels.contains(&NodeLabel::Title))
        .collect();
    assert_eq!(title_nodes.len(), 1);
    let title_node = title_nodes.first().unwrap();
    assert_eq!(
        match title_node.payload {
            Payload::Text(ref text) => text.as_str(),
            _ => "",
        },
        "Hacker News"
    );
    assert_eq!(
        title_node.labels,
        vec![NodeLabel::Title, NodeLabel::Partial]
    );

    // Count the number of Link nodes
    let link_node_ids = test_engine.get_node_ids_with_label(&NodeLabel::Link);
    assert_eq!(link_node_ids.len(), 222);
}

#[test]
fn test_extract_data_only_from_specified_links() {
    use crate::engine::engine::get_test_engine;
    use crate::engine::node::{ArcedNodeItem, NodeLabel, Payload};
    use crate::engine::EdgeLabel;
    use crate::entity::project_settings::ProjectSettings;
    use crate::entity::web::link::Link;
    use std::fs::read_to_string;
    use std::path::Path;
    use std::sync::Arc;

    let test_engine = get_test_engine();
    let arced_test_engine = Arc::new(&test_engine);

    let project_settings_node_id = arced_test_engine
        .get_or_add_node(
            Payload::ProjectSettings(ProjectSettings {
                only_extract_data_from_specified_links: true,
                ..Default::default()
            }),
            vec![NodeLabel::AddedByUser, NodeLabel::ProjectSettings],
            true,
            None,
        )
        .unwrap()
        .get_node_id();

    let link_node_id = Link::add(
        arced_test_engine.clone(),
        &"https://news.ycombinator.com".to_string(),
        vec![NodeLabel::AddedByUser, NodeLabel::Link],
        vec![],
        true,
    )
    .unwrap();

    arced_test_engine
        .add_connection(
            (project_settings_node_id, link_node_id),
            (EdgeLabel::RelatedTo, EdgeLabel::RelatedTo),
        )
        .unwrap();

    let path_to_webpage = Path::new("fixtures/hn_homepage.html");
    let webpage_node_id = test_engine
        .get_or_add_node(
            Payload::Text(read_to_string(path_to_webpage).unwrap()),
            vec![NodeLabel::Content, NodeLabel::WebPage],
            true,
            None,
        )
        .unwrap()
        .get_node_id();
    test_engine
        .add_connection(
            (link_node_id, webpage_node_id.clone()),
            (EdgeLabel::PathOf, EdgeLabel::ContentOf),
        )
        .unwrap();
    test_engine.process_nodes();

    let children_of_webpage = test_engine
        .get_node_ids_connected_with_label(&webpage_node_id, &EdgeLabel::ParentOf)
        .unwrap();
    assert_eq!(children_of_webpage.len(), 2);

    let title_nodes: Vec<ArcedNodeItem> = test_engine
        .get_node_ids_connected_with_label(&webpage_node_id, &EdgeLabel::ParentOf)
        .unwrap()
        .into_iter()
        .filter_map(|id| test_engine.get_node_by_id(&id))
        .filter(|node| node.labels.contains(&NodeLabel::Title))
        .collect();
    assert_eq!(title_nodes.len(), 1);
    let title_node = title_nodes.first().unwrap();
    assert_eq!(
        match title_node.payload {
            Payload::Text(ref text) => text.as_str(),
            _ => "",
        },
        "Hacker News"
    );
    assert_eq!(
        title_node.labels,
        vec![NodeLabel::Title, NodeLabel::Partial]
    );

    // Count the number of Link nodes
    let link_node_ids = test_engine.get_node_ids_with_label(&NodeLabel::Link);
    assert_eq!(link_node_ids.len(), 1);
}

#[test]
fn test_crawl_within_domains_of_specified_links() {
    use crate::engine::engine::get_test_engine;
    use crate::engine::node::{ArcedNodeItem, NodeLabel, Payload};
    use crate::engine::EdgeLabel;
    use crate::entity::project_settings::ProjectSettings;
    use crate::entity::web::link::Link;
    use std::fs::read_to_string;
    use std::path::Path;
    use std::sync::Arc;

    let test_engine = get_test_engine();
    let arced_test_engine = Arc::new(&test_engine);

    let project_settings_node_id = arced_test_engine
        .get_or_add_node(
            Payload::ProjectSettings(ProjectSettings {
                only_crawl_within_domains_of_specified_links: true,
                ..Default::default()
            }),
            vec![NodeLabel::AddedByUser, NodeLabel::ProjectSettings],
            true,
            None,
        )
        .unwrap()
        .get_node_id();

    let link_node_id = Link::add(
        arced_test_engine.clone(),
        &"https://news.ycombinator.com".to_string(),
        vec![NodeLabel::AddedByUser, NodeLabel::Link],
        vec![],
        true,
    )
    .unwrap();

    arced_test_engine
        .add_connection(
            (project_settings_node_id, link_node_id),
            (EdgeLabel::RelatedTo, EdgeLabel::RelatedTo),
        )
        .unwrap();
    let path_to_webpage = Path::new("fixtures/hn_homepage.html");
    let webpage_node_id = test_engine
        .get_or_add_node(
            Payload::Text(read_to_string(path_to_webpage).unwrap()),
            vec![NodeLabel::Content, NodeLabel::WebPage],
            true,
            None,
        )
        .unwrap()
        .get_node_id();
    test_engine
        .add_connection(
            (link_node_id, webpage_node_id.clone()),
            (EdgeLabel::PathOf, EdgeLabel::ContentOf),
        )
        .unwrap();

    // We process only once, so scraped links are not fetched
    test_engine.process_nodes();

    let children_of_webpage = test_engine
        .get_node_ids_connected_with_label(&webpage_node_id, &EdgeLabel::ParentOf)
        .unwrap();
    assert_eq!(children_of_webpage.len(), 190);

    let title_nodes: Vec<ArcedNodeItem> = test_engine
        .get_node_ids_connected_with_label(&webpage_node_id, &EdgeLabel::ParentOf)
        .unwrap()
        .into_iter()
        .filter_map(|id| test_engine.get_node_by_id(&id))
        .filter(|node| node.labels.contains(&NodeLabel::Title))
        .collect();
    assert_eq!(title_nodes.len(), 1);
    let title_node = title_nodes.first().unwrap();
    assert_eq!(
        match title_node.payload {
            Payload::Text(ref text) => text.as_str(),
            _ => "",
        },
        "Hacker News"
    );
    assert_eq!(
        title_node.labels,
        vec![NodeLabel::Title, NodeLabel::Partial]
    );

    // Count the number of Link nodes
    let link_node_ids = test_engine.get_node_ids_with_label(&NodeLabel::Link);
    assert_eq!(link_node_ids.len(), 189);

    // Check that there is only one Domain node
    let domain_node_ids = test_engine.get_node_ids_with_label(&NodeLabel::Domain);
    assert_eq!(domain_node_ids.len(), 1);

    let edges_from_domain_node = test_engine
        .get_node_ids_connected_with_label(domain_node_ids.get(0).unwrap(), &EdgeLabel::OwnerOf)
        .unwrap();
    assert_eq!(edges_from_domain_node.len(), 189);
}<|MERGE_RESOLUTION|>--- conflicted
+++ resolved
@@ -53,32 +53,7 @@
     let children_of_webpage = test_engine
         .get_node_ids_connected_with_label(&webpage_node_id, &EdgeLabel::ParentOf)
         .unwrap();
-<<<<<<< HEAD
-    assert_eq!(children_of_webpage.len(), 83);
-=======
     assert_eq!(children_of_webpage.len(), 82);
-
-    let image_nodes: Vec<ArcedNodeItem> = test_engine
-        .get_node_ids_connected_with_label(&webpage_node_id, &EdgeLabel::ParentOf)
-        .unwrap()
-        .into_iter()
-        .filter_map(|id| test_engine.get_node_by_id(&id))
-        .filter(|node| node.labels.contains(&NodeLabel::Image))
-        .collect();
-    assert_eq!(image_nodes.len(), 1);
-    let image_node = image_nodes.first().unwrap();
-    assert_eq!(
-        match image_node.payload {
-            Payload::Text(ref text) => text.as_str(),
-            _ => "",
-        },
-        "https://github.com/natolambert/rlhf-book/blob/main/images/rlhf-book-share"
-    );
-    assert_eq!(
-        image_node.labels,
-        vec![NodeLabel::Image, NodeLabel::Metadata]
-    );
->>>>>>> 454b0094
 
     let title_nodes: Vec<ArcedNodeItem> = test_engine
         .get_node_ids_connected_with_label(&webpage_node_id, &EdgeLabel::ParentOf)
