// Copyright 2025 Pixlie Web Solutions Pvt. Ltd.
// Licensed under the GNU General Public License version 3.0;
// You may not use this file except in compliance with the License.
// You may obtain a copy of the License at
//
// https://github.com/pixlie/PixlieAI/blob/main/LICENSE

use crate::engine::node::{NodeItem, NodeLabel, Payload};
use crate::engine::{EdgeLabel, Engine};
use crate::error::PiError;
use crate::error::PiResult;
use crate::services::anthropic::Anthropic;
use crate::utils::llm::LLMProvider;
use crate::utils::llm::{clean_ts_type, LLMSchema};
use serde::{Deserialize, Serialize};
use std::sync::Arc;
use ts_rs::TS;
use utoipa::ToSchema;

#[derive(Clone, Deserialize, Serialize, ToSchema, TS)]
#[ts(export)]
pub struct ClassifierSettings {
    pub prompt_to_classify_content_as_relevant_to_objective_or_not: Option<String>,
}

#[derive(Deserialize, TS)]
pub struct LLMResponse {
    pub meets_criteria: bool,
    pub reason: String,
    pub insight: String,
}

impl LLMSchema for ClassifierSettings {
    fn get_schema_for_llm(node: &NodeItem, _engine: Arc<&Engine>) -> PiResult<String> {
        let ts_self = clean_ts_type(&Self::export_to_string()?);

        match node.payload {
            Payload::Text(_) => {
                if node.labels.contains(&NodeLabel::Objective) {
                    // Make fields required when there's content to classify
                    return Ok(ts_self
                        .replace(
                            "prompt_to_classify_content_as_relevant_to_objective_or_not: string | null,",
                            "prompt_to_classify_content_as_relevant_to_objective_or_not: string,",
                        ));
                }
            }
            _ => {}
        }

        Ok(ts_self)
    }
}

impl LLMSchema for LLMResponse {
    fn get_schema_for_llm(_node: &NodeItem, _engine: Arc<&Engine>) -> PiResult<String> {
        let ts_self = clean_ts_type(&Self::export_to_string()?);
        Ok(ts_self)
    }
}

pub fn classify(node: &NodeItem, engine: Arc<&Engine>) -> PiResult<()> {
    let llm_prompt = get_llm_prompt(node, engine.clone())?;
    let engine_request = Anthropic::get_request(&llm_prompt, node.id)?;
    engine.fetch_api(engine_request)
}

pub fn parse_llm_response(response: &str) -> PiResult<LLMResponse> {
    Ok(Anthropic::parse_response::<LLMResponse>(response)?)
}

pub fn get_llm_prompt(node: &NodeItem, engine: Arc<&Engine>) -> PiResult<String> {
    let content = engine
        .get_node_ids_connected_with_label(&node.id, &EdgeLabel::ParentOf)?
        .into_iter()
        .filter_map(|id| match engine.get_node_by_id(&id) {
            None => None,
            Some(node) => match &node.payload {
                Payload::Text(text) => {
                    if node.labels.contains(&NodeLabel::Partial) {
                        Some(text.clone())
                    } else {
                        None
                    }
                }
                _ => None,
            },
        })
        .collect::<Vec<String>>()
        .join("\n\n");

    // log::info!("✏️ Content to classify: {}", content.clone());

    let prompt_for_classification = engine
        .get_node_ids_with_label(&NodeLabel::Objective)
        .first()
        .ok_or_else(|| PiError::InternalError("No Objective nodes found".to_string()))
        .and_then(|id| {
            engine
                .get_node_ids_connected_with_label(id, &EdgeLabel::Suggests)?
                .first()
                .ok_or_else(|| PiError::InternalError("No ClassifierSettings found for Objective".to_string()))
                .and_then(|settings_id| {
                    match &engine
                        .get_node_by_id(settings_id)
                        .ok_or_else(|| PiError::InternalError(format!("ClassifierSettings node with id {} not found", settings_id)))?
                        .payload
                    {
                        Payload::ClassifierSettings(settings) => {
                            let query = settings.prompt_to_classify_content_as_relevant_to_objective_or_not.clone()
                                .ok_or_else(|| PiError::GraphError("Missing query_to_classify_content_as_relevant_or_irrelevant_to_objective in ClassifierSettings".to_string()))?;
                            Ok(query
                                .split(": ")
                                .nth(1)
                                .unwrap_or(&query)
                                .to_string())
                        },
                        _ => Err(PiError::GraphError("Invalid payload type for ClassifierSettings".to_string()))
                    }
                })
        })?;

    // log::info!("❓ Prompt for classification: {}", prompt_for_classify: {}", query.clone());

    Ok(format!(
        r#"{}
<<<<<<< HEAD

        Content:
        {}

        Using the following schema, respond in JSON format with your classification decision, insight, and reason:
        {}
        ```"#,
        prompt_for_classification,
=======
   
        {}

        Using the following schema, respond in JSON format:
        {}
        ```"#,
        query,
>>>>>>> ccce2283
        content,
        format!(
            "{}",
            LLMResponse::get_schema_for_llm(node, engine.clone())?.as_str()
        )
    ))
}<|MERGE_RESOLUTION|>--- conflicted
+++ resolved
@@ -124,24 +124,14 @@
 
     Ok(format!(
         r#"{}
-<<<<<<< HEAD
 
-        Content:
-        {}
-
-        Using the following schema, respond in JSON format with your classification decision, insight, and reason:
-        {}
-        ```"#,
-        prompt_for_classification,
-=======
-   
+        Content to be classified:
         {}
 
         Using the following schema, respond in JSON format:
         {}
         ```"#,
-        query,
->>>>>>> ccce2283
+        prompt_for_classification,
         content,
         format!(
             "{}",
