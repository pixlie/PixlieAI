// Copyright 2025 Pixlie Web Solutions Pvt. Ltd.
// Licensed under the GNU General Public License version 3.0;
// You may not use this file except in compliance with the License.
// You may obtain a copy of the License at
//
// https://github.com/pixlie/PixlieAI/blob/main/LICENSE

use crate::engine::node::{NodeId, NodeItem, NodeLabel};
use crate::engine::{EdgeLabel, Engine, NodeFlags};
use crate::entity::pixlie::{LLMResponse, ProjectState, Tool};
use crate::entity::project_settings::ProjectSettings;
use crate::entity::web::domain::{Domain, FindDomainOf};
use crate::entity::web::link::Link;
use crate::error::PiError;
use crate::projects::{Project, ProjectCollection};
use crate::services::anthropic::Anthropic;
use crate::utils::crud::Crud;
use crate::utils::llm::LLMSchema;
use crate::utils::llm::{LLMPrompt, LLMProvider};
use crate::{
    engine::node::{ArcedNodeId, ArcedNodeItem, Payload},
    error::PiResult,
    ExternalData,
};

use regex::Regex;
use std::{sync::Arc, vec};
use url::Url;

pub struct Objective;

impl Objective {
    pub fn find_existing(
        engine: Arc<&Engine>,
        topic: &String,
    ) -> PiResult<Option<(ArcedNodeItem, ArcedNodeId)>> {
        let existing_node_ids: Vec<ArcedNodeId> =
            engine.get_node_ids_with_label(&NodeLabel::Objective);
        for node_id in existing_node_ids {
            match engine.get_node_by_id(&node_id) {
                Some(node) => {
                    if node.labels.contains(&NodeLabel::Objective) {
                        match &node.payload {
                            Payload::Text(payload) => {
                                if payload == topic {
                                    return Ok(Some((node, node_id)));
                                }
                            }
                            _ => {}
                        }
                    }
                }
                None => {}
            }
        }
        Ok(None)
    }

    pub fn process(
        node: &NodeItem,
        engine: Arc<&Engine>,
        data_from_previous_request: Option<ExternalData>,
    ) -> PiResult<()> {
        match data_from_previous_request {
            Some(external_data) => match external_data {
                ExternalData::Response(response) => {
                    let parsed_response = Self::parse_llm_response(&response.contents)?;
                    let humanized_short_project_name =
                        parsed_response.short_project_name_with_spaces;
                    let project = ProjectCollection::read_item(&engine.get_project_id())?;
                    ProjectCollection::update(
                        &engine.get_project_id(),
                        Project {
                            name: Some(humanized_short_project_name),
                            ..project
                        },
                    )?;

                    let related_to_node_ids = engine
                        .get_node_ids_connected_with_label(&node.id, &EdgeLabel::RelatedTo)?;
                    let project_settings = if related_to_node_ids.is_empty() {
                        None
                    } else {
                        related_to_node_ids.iter().find_map(|node_id| {
                            match engine.get_node_by_id(&node_id) {
                                Some(node) => match &node.payload {
                                    Payload::ProjectSettings(payload) => {
                                        Some((node_id.clone(), payload.clone()))
                                    }
                                    _ => None,
                                },
                                None => None,
                            }
                        })
                    };
                    let (project_settings_node_id, project_settings) = match project_settings {
                        Some(settings) => settings,
                        None => {
                            return Err(PiError::InternalError(
                                "Project settings not found. Skip processing objective."
                                    .to_string(),
                            ));
                        }
                    };

                    let crawl_within_domains =
                        project_settings.only_crawl_within_domains_of_specified_links;

                    let link_ids_related_to_project_settings = engine
                        .get_node_ids_connected_with_label(
                            &project_settings_node_id,
                            &EdgeLabel::RelatedTo,
                        )?;
                    let link_ids_related_to_project_settings = link_ids_related_to_project_settings
                        .iter()
                        .filter_map(|node_id| match engine.get_node_by_id(node_id) {
                            Some(node) => {
                                if node.labels.contains(&NodeLabel::Link) {
                                    Some(node_id)
                                } else {
                                    None
                                }
                            }
                            None => None,
                        })
                        .collect::<Vec<&NodeId>>();

                    let mut domains_to_crawl: Vec<String> = vec![];
                    if crawl_within_domains {
                        for link_id in link_ids_related_to_project_settings {
                            let domain_node = Domain::find_existing(
                                engine.clone(),
                                FindDomainOf::Node(link_id.clone()),
                            )?;
                            if let Some(domain_node) = domain_node {
                                let domain = Domain::get_domain_name(&domain_node)?;
                                if !domains_to_crawl.contains(&domain) {
                                    domains_to_crawl.push(domain);
                                }
                            }
                        }
                    }

                    for feature in parsed_response.tools_needed_to_accomplish_objective {
                        match feature {
                            Tool::Crawler(crawler_settings) => {
                                let crawler_settings_node_id = engine
                                    .get_or_add_node(
                                        Payload::CrawlerSettings(crawler_settings.clone()),
                                        vec![NodeLabel::AddedByAI, NodeLabel::CrawlerSettings],
                                        true,
                                        None,
                                    )?
                                    .get_node_id();

                                engine.add_connection(
                                    (node.id, crawler_settings_node_id),
                                    (EdgeLabel::Suggests, EdgeLabel::SuggestedFor),
                                )?;

                                match crawler_settings
                                    .keywords_to_get_accurate_results_from_web_search
                                {
                                    Some(search_terms) => {
                                        let search_terms = if domains_to_crawl.len() > 0 {
                                            // TODO: Consider moving this logic to the CrawlerSettings node
                                            // so that the keywords created originally contain the
                                            // site: option
                                            // If we have domains to crawl,
                                            // we need to modify the search terms accordingly
                                            // to include the site: option
                                            let mut new_search_terms = vec![];
                                            for domain in &domains_to_crawl {
                                                for term in search_terms.iter() {
                                                    new_search_terms
                                                        .push(format!("{} site:{}", term, domain));
                                                }
                                            }
                                            new_search_terms
                                        } else {
                                            search_terms
                                        };
                                        // Save the search term as a WebSearch node so they will be processed
                                        for search_term in search_terms {
                                            let search_term_node_id = engine
                                                .get_or_add_node(
                                                    Payload::Text(search_term.to_string()),
                                                    vec![
                                                        NodeLabel::AddedByAI,
                                                        NodeLabel::WebSearch,
                                                    ],
                                                    true,
                                                    None,
                                                )?
                                                .get_node_id();

                                            engine.add_connection(
                                                (node.id, search_term_node_id),
                                                (EdgeLabel::Suggests, EdgeLabel::SuggestedFor),
                                            )?;
                                        }
                                    }
                                    None => {}
                                }
                            }
                            Tool::Classifier(classifier_settings) => {
                                let classifier_settings_node_id = engine
                                    .get_or_add_node(
                                        Payload::ClassifierSettings(classifier_settings.clone()),
                                        vec![NodeLabel::AddedByAI, NodeLabel::ClassifierSettings],
                                        true,
                                        None,
                                    )?
                                    .get_node_id();

                                engine.add_connection(
                                    (node.id, classifier_settings_node_id),
                                    (EdgeLabel::Suggests, EdgeLabel::SuggestedFor),
                                )?;
                            }
                            Tool::NamedEntityExtraction(named_entity_list) => {
                                let named_entitites_to_extract = engine
                                    .get_or_add_node(
                                        Payload::NamedEntitiesToExtract(named_entity_list),
                                        vec![
                                            NodeLabel::AddedByAI,
                                            NodeLabel::NamedEntitiesToExtract,
                                        ],
                                        true,
                                        None,
                                    )?
                                    .get_node_id();

                                engine.add_connection(
                                    (node.id, named_entitites_to_extract),
                                    (EdgeLabel::Suggests, EdgeLabel::SuggestedFor),
                                )?;
                            }
                        }
                    }
                    engine.toggle_flag(&node.id, NodeFlags::IS_PROCESSED)?;
                }
                ExternalData::Error(_error) => {}
            },
            None => {
                // Check if the objective contains any links
                let objective: &String = match &node.payload {
                    Payload::Text(text) => text,
                    _ => {
                        return Err(PiError::GraphError(
                            "Expected an Objective node with Payload::Text, got".to_string(),
                        ))
                    }
                };
                // Extract links from objective text using regex
                let re = Regex::new(r"https?://[^\s]+").unwrap();
                let links_in_objective_text: Vec<Url> = re
                    .find_iter(&objective)
                    .filter_map(|mat| {
                        let link = mat.as_str();
                        match Url::parse(link) {
                            Ok(url) if url.scheme() == "https" => Some(url),
                            _ => None,
                        }
                    })
                    .collect();
                // TODO: This is a temporary solution.
                // Parts of this check will move to the CrawlerSettings node
                // We might choose to remove the data extraction flag altogether.
                // Two key considerations are crawling within domains of specified links
                // and turning off crawler so that only specified links are scraped.
                let project_settings = ProjectSettings {
                    only_extract_data_from_specified_links: false,
                    only_crawl_direct_links_from_specified_links: false,
                    only_crawl_within_domains_of_specified_links: links_in_objective_text.len() > 0,
                };
                let project_settings_node_id = engine
                    .get_or_add_node(
                        Payload::ProjectSettings(project_settings),
                        vec![NodeLabel::AddedByPixlie, NodeLabel::ProjectSettings],
                        true,
                        None,
                    )?
                    .get_node_id();
                engine.add_connection(
                    (node.id, project_settings_node_id),
                    (EdgeLabel::RelatedTo, EdgeLabel::RelatedTo),
                )?;
                // If there are links in the objective text, we need to add them to the engine
                if links_in_objective_text.len() > 0 {
                    engine.add_connection(
                        (node.id, project_settings_node_id),
                        (EdgeLabel::Suggests, EdgeLabel::SuggestedFor),
                    )?;
                    for link in links_in_objective_text {
                        let link_node_id = Link::add(
                            engine.clone(),
                            &link.to_string(),
                            vec![NodeLabel::AddedByUser, NodeLabel::Link],
                            vec![],
                            true,
                        )?;
                        engine.add_connection(
                            (node.id, link_node_id),
                            (EdgeLabel::Suggests, EdgeLabel::SuggestedFor),
                        )?;
                        engine.add_connection(
                            (project_settings_node_id, link_node_id),
                            (EdgeLabel::RelatedTo, EdgeLabel::RelatedTo),
                        )?;
                    }
                }
                Objective::request_llm(node, engine)?
            }
        }
        Ok(())
    }

    fn get_llm_response_schema(node: &NodeItem, engine: Arc<&Engine>) -> PiResult<String> {
        LLMResponse::get_schema_for_llm(node, engine)
    }

    fn request_llm(node: &NodeItem, engine: Arc<&Engine>) -> PiResult<()> {
        if node.labels.contains(&NodeLabel::Objective) {
            match &node.payload {
                Payload::Text(text) => {
                    let project_state = ProjectState {
                        // TODO: We omit project settings from this stage of LLM interaction for now.
                        // Ideally, we wanted the LLM to decide the project settings.
                        // This should be evaluated later in context of our future processing
                        // logic.
                        project_settings: None,
                        objective: text.clone(),
                    };
                    let llm_prompt = project_state.get_prompt(
                        &Self::get_llm_response_schema(&node, engine.clone())?,
                        node,
                        engine.clone(),
                    )?;
                    let engine_request = Anthropic::get_request(&llm_prompt, node.id)?;
                    engine.fetch_api(engine_request)
                }
                _ => Err(PiError::GraphError(
                    "Expected an Objective node with Payload::Text, got".to_string(),
                )),
            }
        } else {
            Err(PiError::GraphError("Node is not an Objective".to_string()))
        }
    }

    fn parse_llm_response(response: &str) -> PiResult<LLMResponse> {
        Ok(Anthropic::parse_response::<LLMResponse>(response)?)
    }
}

#[cfg(test)]
mod tests {
    use super::*;
    use crate::engine::engine::get_test_engine;

    #[test]
    fn test_llm_prompt_for_objective() {
        let test_engine = get_test_engine();
        let arced_test_engine = Arc::new(&test_engine);
        let objective =
            "Track software engineering jobs that need full-stack Python and TypeScript skills"
                .to_string();
        let objective_node_id = arced_test_engine
            .get_or_add_node(
                Payload::Text(objective.clone()),
                vec![NodeLabel::AddedByUser, NodeLabel::Objective],
                true,
                None,
            )
            .unwrap();

        let objective_node = arced_test_engine
            .get_node_by_id(&objective_node_id.get_node_id())
            .unwrap();

        let llm_schema =
            Objective::get_llm_response_schema(&*objective_node, arced_test_engine).unwrap();
<<<<<<< HEAD
        let expected_schema = r#"type CrawlerSettings = { keywords_to_search_the_web_to_get_starting_urls: Array<string>, crawl_link_if_anchor_text_has_any_of_these_keywords: Array<string> | null, };
        type ClassifierSettings = { prompt_to_classify_content_as_relevant_to_objective_or_not: string, };
        type EntityName = "Person" | "Organization" | "Date" | "Place";
        type Tool = { "Crawler": CrawlerSettings } | { "Classifier": ClassifierSettings } | { "NamedEntityExtraction": Array<EntityName> };
=======
        let expected_schema = r#"type CrawlerSettings = { keywords_to_get_accurate_results_from_web_search: Array<string>, crawl_link_if_anchor_text_has_any_of_these_keywords: Array<string> | null, };
        type ClassifierSettings = { query_to_classify_content_as_relevant_or_irrelevant_to_objective: string, };
        type Tool = { "Crawler": CrawlerSettings } | { "Classifier": ClassifierSettings };
        type LLMResponse = { short_project_name_with_spaces: string, tools_needed_to_accomplish_objective: Array<Tool>, };"#;
        assert_eq!(
            llm_schema.split_whitespace().collect::<Vec<_>>().join(" "),
            expected_schema
                .split_whitespace()
                .collect::<Vec<_>>()
                .join(" ")
        );
    }

    #[test]
    fn test_llm_schema_for_crawl_with_starting_links() {
        // We create a project with settings to specify starting links manually
        let test_engine = get_test_engine();
        let arced_test_engine = Arc::new(&test_engine);
        let project_settings_node_id = arced_test_engine
            .get_or_add_node(
                Payload::ProjectSettings(ProjectSettings {
                    only_crawl_direct_links_from_specified_links: true,
                    only_crawl_within_domains_of_specified_links: true,
                    ..Default::default()
                }),
                vec![NodeLabel::AddedByUser, NodeLabel::ProjectSettings],
                true,
                None,
            )
            .unwrap()
            .get_node_id();
        let objective =
            "Track software engineering jobs that need full-stack Python and TypeScript skills"
                .to_string();
        let objective_node_id = arced_test_engine
            .get_or_add_node(
                Payload::Text(objective.clone()),
                vec![NodeLabel::AddedByUser, NodeLabel::Objective],
                true,
                None,
            )
            .unwrap()
            .get_node_id();

        // We need to add edge between ProjectSettings and Objective
        arced_test_engine
            .add_connection(
                (project_settings_node_id, objective_node_id),
                (EdgeLabel::RelatedTo, EdgeLabel::RelatedTo),
            )
            .unwrap();

        // We specify a few starting links, and connect them to the ProjectSettings
        let starting_links = [
            "https://www.monster.com",
            "https://www.indeed.com/",
            "https://www.remoteok.com/",
        ];
        for link in starting_links {
            let link_node_id = Link::add(
                arced_test_engine.clone(),
                &link.to_string(),
                vec![NodeLabel::AddedByUser, NodeLabel::Link],
                vec![],
                true,
            )
            .unwrap();
            arced_test_engine
                .add_connection(
                    (project_settings_node_id, link_node_id),
                    (EdgeLabel::OwnerOf, EdgeLabel::BelongsTo),
                )
                .unwrap();
        }

        // Since we specified starting links, our LLM schema for Objective should not
        // contain the web_search_keywords_for_objective field
        let objective_node = arced_test_engine
            .get_node_by_id(&objective_node_id)
            .unwrap();

        let llm_schema =
            Objective::get_llm_response_schema(&*objective_node, arced_test_engine).unwrap();
        let expected_schema = r#"type CrawlerSettings = { crawl_link_if_anchor_text_has_any_of_these_keywords: Array<string> | null, };
        type ClassifierSettings = { query_to_classify_content_as_relevant_or_irrelevant_to_objective: string, };
        type Tool = { "Crawler": CrawlerSettings } | { "Classifier": ClassifierSettings };
>>>>>>> ccce2283
        type LLMResponse = { short_project_name_with_spaces: string, tools_needed_to_accomplish_objective: Array<Tool>, };"#;
        assert_eq!(
            llm_schema.split_whitespace().collect::<Vec<_>>().join(" "),
            expected_schema
                .split_whitespace()
                .collect::<Vec<_>>()
                .join(" ")
        );
    }
}

// pub fn process(
//     node: &NodeItem,
//     engine: Arc<&Engine>,
//     _data_from_previous_request: Option<ExternalData>,
// ) -> PiResult<()> {
//     let default_workspace = WorkspaceCollection::get_default()?;
//
//     // Skip if there is no API key
//     if default_workspace.anthropic_api_key.is_none() {
//         debug!("Default workspace does not have Anthropic API key",);
//         return Err(PiError::InternalError(
//             "Default workspace does not have Anthropic API key".to_string(),
//         ));
//     }
//
//     let evaluated_node_ids = engine
//         .get_node_ids_connected_with_label(
//             &node.id,
//             &CommonEdgeLabels::EvaluatedFor.to_string(),
//         )
//         .unwrap_or_else(|_| vec![]);
//
//     let content_node_ids = engine.get_node_ids_with_label(&NodeLabel::Content);
//
//     let unprocessed_content_nodes = content_node_ids
//         .iter()
//         .filter_map(|content_node_id| {
//             if evaluated_node_ids.contains(content_node_id) {
//                 // Skip if the content node has already been evaluated
//                 return None;
//             }
//             match engine.get_node_by_id(content_node_id) {
//                 Some(content_node) => {
//                     return if !content_node.flags.contains(NodeFlags::IS_PROCESSED) {
//                         // Skip if the content node has not been processed yet
//                         None
//                     } else {
//                         Some(content_node)
//                     };
//                 }
//                 None => {
//                     return None;
//                 }
//             }
//         })
//         .collect::<Vec<ArcedNodeItem>>();
//
//     let labels_of_interest = [
//         NodeLabel::UnorderedPoints,
//         NodeLabel::Heading,
//         NodeLabel::Paragraph,
//         NodeLabel::OrderedPoints,
//         NodeLabel::Title,
//     ];
//
//     for content_node in unprocessed_content_nodes {
//         let partial_content_nodes = match &content_node.payload {
//             Payload::FileHTML(web_page) => {
//                 match web_page.get_partial_content_nodes(engine.clone(), &content_node.id) {
//                     Ok(partial_content_nodes) => partial_content_nodes,
//                     Err(err) => {
//                         error!(
//                             "Skipping search term extraction for topic '{}', Webpage node {}: {}",
//                             self.0, content_node.id, err
//                         );
//                         continue;
//                     }
//                 }
//             }
//             _ => {
//                 // Skip if the content node is not a webpage
//                 continue;
//             }
//         };
//
//         if partial_content_nodes.len() == 0 {
//             // Skip if there is no content in the content node to evaluate
//             continue;
//         }
//         let content = partial_content_nodes
//             .iter()
//             .filter_map(|partial_content_node| match &partial_content_node.payload {
//                 Payload::Text(text) => labels_of_interest.iter().find_map(|label| {
//                     if partial_content_node.labels.contains(&label) {
//                         Some((label.clone(), text.to_string()))
//                     } else {
//                         None
//                     }
//                 }),
//                 _ => None,
//             })
//             .collect::<Vec<(String, String)>>();
//         if content.len() == 0 {
//             // Skip if there is no content in the webpage to evaluate
//             continue;
//         }
//         let search_term_results = match extract_search_terms(
//             self.0.clone(),
//             &content,
//             default_workspace.anthropic_api_key.as_ref().unwrap(),
//         ) {
//             Ok(search_terms) => search_terms,
//             Err(err) => {
//                 error!("Error extracting search terms: {}", err);
//                 continue;
//             }
//         };
//         for search_term in search_term_results {
//             let search_term_node_id: Option<NodeId> = match engine.get_or_add_node(
//                 Payload::SearchTerm(SearchTerm(search_term.0.to_string())),
//                 vec![],
//                 true,
//                 None,
//             ) {
//                 Ok(node_id) => Some(node_id.get_node_id()),
//                 Err(err) => {
//                     error!(
//                             "Error adding search term {} while processing webpage node {} for topic {}: {}",
//                             search_term.0.to_string(),
//                             content_node.id,
//                             self.0,
//                             err
//                         );
//                     None
//                 }
//             };
//             match search_term_node_id {
//                 Some(search_term_node_id) => {
//                     match engine.add_connection(
//                         (node_id.clone(), search_term_node_id.clone()),
//                         (
//                             CommonEdgeLabels::Suggests.to_string(),
//                             CommonEdgeLabels::SuggestedFor.to_string(),
//                         ),
//                     ) {
//                         Ok(_) => {}
//                         Err(err) => {
//                             error!(
//                                     "Error adding connection between Topic node {} and SearchTerm node {}: {}",
//                                     node_id,
//                                     search_term_node_id,
//                                     err
//                                 );
//                         }
//                     };
//                     match engine.add_connection(
//                         (search_term_node_id.clone(), content_node.id.clone()),
//                         (
//                             CommonEdgeLabels::Suggests.to_string(),
//                             CommonEdgeLabels::SuggestedFor.to_string(),
//                         ),
//                     ) {
//                         Ok(_) => {}
//                         Err(err) => {
//                             error!(
//                                     "Error adding connection between SearchTerm node {} and Content node {}: {}",
//                                     search_term_node_id,
//                                     content_node.id,
//                                     err
//                                 );
//                         }
//                     }
//                 }
//                 None => {}
//             }
//             match engine.add_connection(
//                 (node_id.clone(), content_node.id.clone()),
//                 (
//                     CommonEdgeLabels::EvaluatedFor.to_string(),
//                     CommonEdgeLabels::EvaluatedFor.to_string(),
//                 ),
//             ) {
//                 Ok(_) => {}
//                 Err(err) => {
//                     error!(
//                         "Error adding connection between Topic node {} and Content node {}: {}",
//                         node_id, content_node.id, err
//                     );
//                 }
//             }
//         }
//     }
//     Ok(())
// }<|MERGE_RESOLUTION|>--- conflicted
+++ resolved
@@ -381,99 +381,10 @@
 
         let llm_schema =
             Objective::get_llm_response_schema(&*objective_node, arced_test_engine).unwrap();
-<<<<<<< HEAD
         let expected_schema = r#"type CrawlerSettings = { keywords_to_search_the_web_to_get_starting_urls: Array<string>, crawl_link_if_anchor_text_has_any_of_these_keywords: Array<string> | null, };
         type ClassifierSettings = { prompt_to_classify_content_as_relevant_to_objective_or_not: string, };
         type EntityName = "Person" | "Organization" | "Date" | "Place";
         type Tool = { "Crawler": CrawlerSettings } | { "Classifier": ClassifierSettings } | { "NamedEntityExtraction": Array<EntityName> };
-=======
-        let expected_schema = r#"type CrawlerSettings = { keywords_to_get_accurate_results_from_web_search: Array<string>, crawl_link_if_anchor_text_has_any_of_these_keywords: Array<string> | null, };
-        type ClassifierSettings = { query_to_classify_content_as_relevant_or_irrelevant_to_objective: string, };
-        type Tool = { "Crawler": CrawlerSettings } | { "Classifier": ClassifierSettings };
-        type LLMResponse = { short_project_name_with_spaces: string, tools_needed_to_accomplish_objective: Array<Tool>, };"#;
-        assert_eq!(
-            llm_schema.split_whitespace().collect::<Vec<_>>().join(" "),
-            expected_schema
-                .split_whitespace()
-                .collect::<Vec<_>>()
-                .join(" ")
-        );
-    }
-
-    #[test]
-    fn test_llm_schema_for_crawl_with_starting_links() {
-        // We create a project with settings to specify starting links manually
-        let test_engine = get_test_engine();
-        let arced_test_engine = Arc::new(&test_engine);
-        let project_settings_node_id = arced_test_engine
-            .get_or_add_node(
-                Payload::ProjectSettings(ProjectSettings {
-                    only_crawl_direct_links_from_specified_links: true,
-                    only_crawl_within_domains_of_specified_links: true,
-                    ..Default::default()
-                }),
-                vec![NodeLabel::AddedByUser, NodeLabel::ProjectSettings],
-                true,
-                None,
-            )
-            .unwrap()
-            .get_node_id();
-        let objective =
-            "Track software engineering jobs that need full-stack Python and TypeScript skills"
-                .to_string();
-        let objective_node_id = arced_test_engine
-            .get_or_add_node(
-                Payload::Text(objective.clone()),
-                vec![NodeLabel::AddedByUser, NodeLabel::Objective],
-                true,
-                None,
-            )
-            .unwrap()
-            .get_node_id();
-
-        // We need to add edge between ProjectSettings and Objective
-        arced_test_engine
-            .add_connection(
-                (project_settings_node_id, objective_node_id),
-                (EdgeLabel::RelatedTo, EdgeLabel::RelatedTo),
-            )
-            .unwrap();
-
-        // We specify a few starting links, and connect them to the ProjectSettings
-        let starting_links = [
-            "https://www.monster.com",
-            "https://www.indeed.com/",
-            "https://www.remoteok.com/",
-        ];
-        for link in starting_links {
-            let link_node_id = Link::add(
-                arced_test_engine.clone(),
-                &link.to_string(),
-                vec![NodeLabel::AddedByUser, NodeLabel::Link],
-                vec![],
-                true,
-            )
-            .unwrap();
-            arced_test_engine
-                .add_connection(
-                    (project_settings_node_id, link_node_id),
-                    (EdgeLabel::OwnerOf, EdgeLabel::BelongsTo),
-                )
-                .unwrap();
-        }
-
-        // Since we specified starting links, our LLM schema for Objective should not
-        // contain the web_search_keywords_for_objective field
-        let objective_node = arced_test_engine
-            .get_node_by_id(&objective_node_id)
-            .unwrap();
-
-        let llm_schema =
-            Objective::get_llm_response_schema(&*objective_node, arced_test_engine).unwrap();
-        let expected_schema = r#"type CrawlerSettings = { crawl_link_if_anchor_text_has_any_of_these_keywords: Array<string> | null, };
-        type ClassifierSettings = { query_to_classify_content_as_relevant_or_irrelevant_to_objective: string, };
-        type Tool = { "Crawler": CrawlerSettings } | { "Classifier": ClassifierSettings };
->>>>>>> ccce2283
         type LLMResponse = { short_project_name_with_spaces: string, tools_needed_to_accomplish_objective: Array<Tool>, };"#;
         assert_eq!(
             llm_schema.split_whitespace().collect::<Vec<_>>().join(" "),
