--- conflicted
+++ resolved
@@ -8,16 +8,10 @@
 use super::node::{ArcedNodeItem, NodeLabel};
 use super::{EdgeLabel, Engine, NodeFlags};
 use crate::engine::node::{NodeId, NodeItem, Payload};
-<<<<<<< HEAD
 use crate::entity::classifier::{Classification, ClassifierSettings};
 use crate::entity::content::TableRow;
 use crate::entity::crawler::CrawlerSettings;
 use crate::entity::named_entity::{EntityName, ExtractedEntity};
-=======
-use crate::entity::classifier::ClassifierSettings;
-use crate::entity::content::TableRow;
-use crate::entity::crawler::CrawlerSettings;
->>>>>>> f671b12b
 use crate::entity::project_settings::ProjectSettings;
 use crate::entity::search::saved_search::SavedSearch;
 use crate::entity::web::domain::{Domain, FindDomainOf};
@@ -130,15 +124,9 @@
 
 #[derive(Clone, Serialize, TS, ToSchema)]
 #[ts(export)]
-<<<<<<< HEAD
 pub struct ClassifiedItem {
     pub url: String,
     pub is_relevant: bool,
-=======
-pub struct WebPageMatch {
-    pub metadata: WebMetadata,
-    pub insight: String,
->>>>>>> f671b12b
     pub reason: String,
     pub insight: Option<String>,
 }
@@ -171,15 +159,10 @@
     // Change this and handle chain-effects, if any
     /// Response for label retrieval. Returns a list of labels.
     Labels(Vec<String>),
-<<<<<<< HEAD
     /// Response for entities retrieval. Returns a list of entities.
     Entities(Vec<EntityGroup>),
     /// Response for classifications retrieval. Returns a list of classifications.
     Classifications(Vec<ClassifiedItem>),
-=======
-    /// Response for matches retrieval. Returns a list of urls and web pages.
-    Matches(Matches),
->>>>>>> f671b12b
     Explore(Explore),
     /// Error response.
     Error(String),
@@ -938,11 +921,7 @@
     let project_id = project_id.into_inner();
 
     debug!(
-<<<<<<< HEAD
         "API request {} for project {} to get entities",
-=======
-        "API request {} for project {} to get matches",
->>>>>>> f671b12b
         request_id, project_id
     );
 
@@ -1387,20 +1366,13 @@
             }
             None => EngineResponsePayload::Error(format!("Node {} not found", node_id)),
         },
-<<<<<<< HEAD
         EngineRequestPayload::GetEntities => {
             let mut grouped_entities = vec![];
-=======
-        EngineRequestPayload::GetMatches => {
-            let mut urls = vec![];
-            let mut web_pages = vec![];
->>>>>>> f671b12b
             let mut web_page_node_ids = engine.get_node_ids_with_label(&NodeLabel::WebPage);
             web_page_node_ids.sort();
             for web_page_node_id in web_page_node_ids {
                 let Some(web_page_node) = engine.get_node_by_id(&web_page_node_id) else {
                     continue;
-<<<<<<< HEAD
                 };
                 let extracted_entities: Option<Vec<ExtractedEntity>> = engine
                     .get_connected_nodes(&web_page_node.id)?
@@ -1447,8 +1419,6 @@
             for web_page_node_id in web_page_node_ids {
                 let Some(web_page_node) = engine.get_node_by_id(&web_page_node_id) else {
                     continue;
-=======
->>>>>>> f671b12b
                 };
                 let Some(full_url) =
                     engine
@@ -1479,46 +1449,17 @@
                                         ))
                                     }
                                     _ => None,
-<<<<<<< HEAD
-                                }
-=======
                                 }
                             })
                         })
                 else {
                     continue;
                 };
-                let Some(insight) =
+                let Some(classification) =
                     engine
                         .get_connected_nodes(&web_page_node.id)?
                         .and_then(|edges| {
                             edges.edges.iter().find_map(|(id, label)| {
-                                if *label != EdgeLabel::Matches {
-                                    return None;
-                                }
-                                let node = engine.get_node_by_id(id)?;
-                                if node.labels.contains(&NodeLabel::Insight) {
-                                    if let Payload::Text(text) = &node.payload {
-                                        return Some(text.clone());
-                                    }
-                                }
-                                None
->>>>>>> f671b12b
-                            })
-                        })
-                else {
-                    continue;
-                };
-<<<<<<< HEAD
-                let Some(classification) =
-=======
-                let Some(reason) =
->>>>>>> f671b12b
-                    engine
-                        .get_connected_nodes(&web_page_node.id)?
-                        .and_then(|edges| {
-                            edges.edges.iter().find_map(|(id, label)| {
-<<<<<<< HEAD
                                 if *label != EdgeLabel::Classifies {
                                     return None;
                                 }
@@ -1526,14 +1467,6 @@
                                 if node.labels.contains(&NodeLabel::Classification) {
                                     if let Payload::Classification(classification) = &node.payload {
                                         return Some(classification.clone());
-=======
-                                if *label != EdgeLabel::Matches {
-                                    return None;
-                                }
-                                let node = engine.get_node_by_id(id)?;
-                                if node.labels.contains(&NodeLabel::Reason) {
-                                    if let Payload::Text(text) = &node.payload {
-                                        return Some(text.clone());
                                     }
                                 }
                                 None
@@ -1542,28 +1475,6 @@
                 else {
                     continue;
                 };
-                let Some(metadata) =
-                    engine
-                        .get_connected_nodes(&web_page_node.id)?
-                        .and_then(|edges| {
-                            edges.edges.iter().find_map(|(id, label)| {
-                                if *label != EdgeLabel::ParentOf {
-                                    return None;
-                                }
-                                let node = engine.get_node_by_id(id)?;
-                                if node.labels.contains(&NodeLabel::WebMetadata) {
-                                    if let Payload::WebMetadata(meta) = &node.payload {
-                                        return Some(meta.clone());
->>>>>>> f671b12b
-                                    }
-                                }
-                                None
-                            })
-                        })
-                else {
-                    continue;
-                };
-<<<<<<< HEAD
                 classified_items.push(ClassifiedItem {
                     url: full_url,
                     is_relevant: classification.is_relevant,
@@ -1572,16 +1483,6 @@
                 });
             }
             EngineResponsePayload::Classifications(classified_items)
-=======
-                urls.push(full_url.clone());
-                web_pages.push(WebPageMatch {
-                    metadata,
-                    insight,
-                    reason,
-                });
-            }
-            EngineResponsePayload::Matches(Matches { urls, web_pages })
->>>>>>> f671b12b
         }
     };
 
