--- conflicted
+++ resolved
@@ -20,6 +20,7 @@
 use crate::{api::ApiState, error::PiResult};
 use actix_web::{web, Responder};
 use log::debug;
+use sentry::types::ProjectId;
 use serde::{Deserialize, Serialize};
 use std::collections::HashMap;
 use std::str::FromStr;
@@ -209,6 +210,53 @@
 #[derive(Deserialize)]
 pub struct QueryEdges {
     since: Option<i64>,
+}
+
+pub async fn describe(
+    project_id: web::Path<String>,
+    api_state: web::Data<ApiState>,
+) -> PiResult<impl Responder> {
+    let request_id = api_state.req_id.fetch_add(1);
+    let project_id = project_id.into_inner();
+    debug!(
+        "API request {} for project {} to describe",
+        request_id, project_id
+    );
+    // Subscribe to the API channel, so we can receive the response
+    let mut rx = api_state.api_channel_tx.subscribe();
+
+    api_state.main_tx.send(PiEvent::APIRequest(
+        project_id.clone(),
+        EngineRequest {
+            request_id: request_id.clone(),
+            project_id: project_id.clone(),
+            payload: EngineRequestPayload::Describe(None),
+        },
+    ))?;
+
+    let mut response_opt: Option<EngineResponsePayload> = None;
+    while let None = response_opt {
+        match rx.recv().await {
+            Ok(event) => match event {
+                PiEvent::APIResponse(p_id, response) => {
+                    if p_id == project_id && response.request_id == request_id {
+                        response_opt = Some(response.payload);
+                    } else {
+                    }
+                }
+                _ => {}
+            },
+            Err(err) => {}
+        }
+    }
+
+    debug!("Got response for request {}", request_id);
+    match response_opt {
+        Some(response) => Ok(web::Json(response)),
+        None => Ok(web::Json(EngineResponsePayload::Error(
+            "Could not get a response".to_string(),
+        ))),
+    }
 }
 
 pub async fn get_labels(
@@ -561,44 +609,6 @@
     engine: Arc<&Engine>,
     main_channel_tx: crossbeam_channel::Sender<PiEvent>,
 ) -> PiResult<()> {
-<<<<<<< HEAD
-    let response: EngineResponsePayload = match request.payload {
-        EngineRequestPayload::Describe(optional_current_node_id) => {
-            // The describe request helps the UI show the graph in a way that makes it easy to comprehend
-            // We start with nodes in a manner similar to how we process and the UI can ask for further nodes
-
-            match optional_current_node_id {
-                Some(_current_node_id) => EngineResponsePayload::Nodes(vec![]),
-                None => {
-                    // We are at the root, we fetch the nodes with label Objective
-                    let mut node_ids_with_label =
-                        engine.get_node_ids_with_label(&NodeLabel::Objective);
-                    node_ids_with_label.sort();
-
-                    EngineResponsePayload::Nodes(
-                        node_ids_with_label
-                            .iter()
-                            .filter_map(|node_id| match engine.get_node_by_id(node_id) {
-                                Some(arced_node) => Some(APINodeItem::from_node(&arced_node)),
-                                None => None,
-                            })
-                            .collect(),
-                    )
-                }
-            }
-        }
-        EngineRequestPayload::GetLabels => {
-            let labels = engine.get_all_node_labels();
-            EngineResponsePayload::Labels(labels.iter().map(|x| x.to_string()).collect())
-        }
-        EngineRequestPayload::GetNodesWithLabel(label) => {
-            let mut node_ids_with_label =
-                engine.get_node_ids_with_label(&NodeLabel::from_str(&label)?);
-            node_ids_with_label.sort();
-
-            EngineResponsePayload::Nodes(
-                node_ids_with_label
-=======
     let response: EngineResponsePayload;
     let project_read_result = ProjectCollection::read_item(&request.project_id);
 
@@ -624,6 +634,30 @@
         ));
     } else {
         response = match request.payload {
+            EngineRequestPayload::Describe(optional_current_node_id) => {
+                // The describe request helps the UI show the graph in a way that makes it easy to comprehend
+                // We start with nodes in a manner similar to how we process and the UI can ask for further nodes
+
+                match optional_current_node_id {
+                    Some(_current_node_id) => EngineResponsePayload::Nodes(vec![]),
+                    None => {
+                        // We are at the root, we fetch the nodes with label Objective
+                        let mut node_ids_with_label =
+                            engine.get_node_ids_with_label(&NodeLabel::Objective);
+                        node_ids_with_label.sort();
+
+                        EngineResponsePayload::Nodes(
+                            node_ids_with_label
+                                .iter()
+                                .filter_map(|node_id| match engine.get_node_by_id(node_id) {
+                                    Some(arced_node) => Some(APINodeItem::from_node(&arced_node)),
+                                    None => None,
+                                })
+                                .collect(),
+                        )
+                    }
+                }
+            }
             EngineRequestPayload::GetLabels => {
                 let labels = engine.get_all_node_labels();
                 EngineResponsePayload::Labels(labels.iter().map(|x| x.to_string()).collect())
@@ -633,23 +667,11 @@
                     engine.get_node_ids_with_label(&NodeLabel::from_str(&label)?);
                 node_ids_with_label.sort();
                 let nodes: Vec<APINodeItem> = node_ids_with_label
->>>>>>> cf423bf8
                     .iter()
                     .filter_map(|node_id| match engine.get_node_by_id(node_id) {
                         Some(arced_node) => Some(APINodeItem::from_node(&arced_node)),
                         None => None,
                     })
-<<<<<<< HEAD
-                    .collect(),
-            )
-        }
-        EngineRequestPayload::GetNodesWithIds(mut node_ids) => {
-            node_ids.sort();
-            let mut nodes: Vec<APINodeItem> = vec![];
-            for node_id in node_ids {
-                if let Some(arced_node) = engine.get_node_by_id(&node_id) {
-                    nodes.push(APINodeItem::from_node(&arced_node));
-=======
                     .collect();
                 EngineResponsePayload::Nodes(nodes)
             }
@@ -660,7 +682,6 @@
                     if let Some(arced_node) = engine.get_node_by_id(&node_id) {
                         nodes.push(APINodeItem::from_node(&arced_node));
                     }
->>>>>>> cf423bf8
                 }
                 EngineResponsePayload::Nodes(nodes)
             }
