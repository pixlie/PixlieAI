--- conflicted
+++ resolved
@@ -616,169 +616,115 @@
     engine: Arc<&Engine>,
     main_channel_tx: crossbeam_channel::Sender<PiEvent>,
 ) -> PiResult<()> {
-<<<<<<< HEAD
-    let response: EngineResponsePayload;
-    let project_read_result = ProjectCollection::read_item(&request.project_id);
-
-    if project_read_result.is_err() {
-        let project_error = project_read_result.err().unwrap();
-        debug!(
-            "Project {} check failed, API request {}: {}",
-            request.project_id, request.request_id, project_error
-        );
-        response = EngineResponsePayload::Error(format!(
-            "Project {} check failed: {}",
-            request.project_id, project_error
-        ));
-    } else if !engine.db_exists() {
-        debug!(
-            "Project database for {} does not exist, cannot handle API request, deleting project",
-            request.project_id
-        );
-        ProjectCollection::delete(&request.project_id).ok();
-        response = EngineResponsePayload::Error(format!(
-            "Project {} DB does not exist",
-            request.project_id
-        ));
-    } else {
-        response = match request.payload {
-            EngineRequestPayload::Explore(optional_current_node_id) => {
-                // The `Explore` request helps the UI show the graph in a way that makes it easy to visualize.
-                // We start with nodes in a manner similar to how we process, and the UI can ask for further nodes.
-                let starting_node = match optional_current_node_id {
-                    Some(current_node_id) => {
-                        engine.get_node_by_id(&current_node_id).ok_or_else(|| {
-                            PiError::InternalError("Cannot find given starting node".to_string())
+    let response = match request.payload {
+        EngineRequestPayload::Explore(optional_current_node_id) => {
+            // The `Explore` request helps the UI show the graph in a way that makes it easy to visualize.
+            // We start with nodes in a manner similar to how we process, and the UI can ask for further nodes.
+            let starting_node = match optional_current_node_id {
+                Some(current_node_id) => {
+                    engine.get_node_by_id(&current_node_id).ok_or_else(|| {
+                        PiError::InternalError("Cannot find given starting node".to_string())
+                    })?
+                }
+                None => {
+                    // When no starting node is given, we find the first objective node
+                    let mut node_ids_with_label =
+                        engine.get_node_ids_with_label(&NodeLabel::Objective);
+                    node_ids_with_label.sort();
+
+                    node_ids_with_label
+                        .iter()
+                        .find_map(|node_id| match engine.get_node_by_id(node_id) {
+                            Some(arced_node) => Some(arced_node),
+                            None => None,
+                        })
+                        .ok_or_else(|| {
+                            PiError::InternalError(
+                                "Could not find the starting Objective node".to_string(),
+                            )
                         })?
-                    }
-                    None => {
-                        // When no starting node is given, we find the first objective node
-                        let mut node_ids_with_label =
-                            engine.get_node_ids_with_label(&NodeLabel::Objective);
-                        node_ids_with_label.sort();
-
-                        node_ids_with_label
-                            .iter()
-                            .find_map(|node_id| match engine.get_node_by_id(node_id) {
-                                Some(arced_node) => Some(arced_node),
-                                None => None,
-                            })
-                            .ok_or_else(|| {
-                                PiError::InternalError(
-                                    "Could not find the starting Objective node".to_string(),
-                                )
-                            })?
-                    }
-                };
-
-                // With the starting node, we fetch nodes and edges.
-                // We fetch 3 levels of nodes, and 2 levels of edges between them.
-                let max_depth = 4;
-                let node_labels_of_interest = [
-                    NodeLabel::Objective,
-                    NodeLabel::ProjectSettings,
-                    NodeLabel::CrawlerSettings,
-                    NodeLabel::Link,
-                    NodeLabel::Domain,
-                    NodeLabel::WebSearch,
-                ];
-
-                let mut node_ids_to_check: Vec<Vec<NodeId>> = vec![vec![starting_node.id]]; // By depth
-                let mut node_ids: Vec<NodeId> = vec![starting_node.id];
-                let mut nodes: Vec<ArcedNodeItem> = vec![starting_node];
-                let mut edges: HashMap<NodeId, APINodeEdges> = HashMap::new();
-
-                // Loop over nodes connected to the current node and add them to nodes and edges to explore.
-                for depth in 0..max_depth {
-                    node_ids_to_check.push(vec![]);
-                    for node_id in node_ids_to_check[depth].clone().iter() {
-                        match engine.get_connected_nodes(node_id) {
-                            Ok(optional_edges) => {
-                                match optional_edges {
-                                    Some(node_edges) => {
-                                        // Read and populate the connected nodes
-                                        for edge in node_edges.edges.iter() {
-                                            if node_ids.contains(&edge.0) {
-                                                continue;
+                }
+            };
+
+            // With the starting node, we fetch nodes and edges.
+            // We fetch 3 levels of nodes, and 2 levels of edges between them.
+            let max_depth = 4;
+            let node_labels_of_interest = [
+                NodeLabel::Objective,
+                NodeLabel::ProjectSettings,
+                NodeLabel::CrawlerSettings,
+                NodeLabel::Link,
+                NodeLabel::Domain,
+                NodeLabel::WebSearch,
+            ];
+
+            let mut node_ids_to_check: Vec<Vec<NodeId>> = vec![vec![starting_node.id]]; // By depth
+            let mut node_ids: Vec<NodeId> = vec![starting_node.id];
+            let mut nodes: Vec<ArcedNodeItem> = vec![starting_node];
+            let mut edges: HashMap<NodeId, APINodeEdges> = HashMap::new();
+
+            // Loop over nodes connected to the current node and add them to nodes and edges to explore.
+            for depth in 0..max_depth {
+                node_ids_to_check.push(vec![]);
+                for node_id in node_ids_to_check[depth].clone().iter() {
+                    match engine.get_connected_nodes(node_id) {
+                        Ok(optional_edges) => {
+                            match optional_edges {
+                                Some(node_edges) => {
+                                    // Read and populate the connected nodes
+                                    for edge in node_edges.edges.iter() {
+                                        if node_ids.contains(&edge.0) {
+                                            continue;
+                                        }
+
+                                        match engine.get_node_by_id(&edge.0) {
+                                            Some(node) => {
+                                                // Are we interested in this node?
+                                                match node_labels_of_interest
+                                                    .iter()
+                                                    .find(|label| node.labels.contains(label))
+                                                {
+                                                    Some(_) => {
+                                                        node_ids.push(node.id);
+
+                                                        node_ids_to_check[depth + 1].push(node.id);
+
+                                                        // Save the node
+                                                        nodes.push(node);
+                                                    }
+                                                    None => {}
+                                                }
                                             }
-
-                                            match engine.get_node_by_id(&edge.0) {
-                                                Some(node) => {
-                                                    // Are we interested in this node?
-                                                    match node_labels_of_interest
-                                                        .iter()
-                                                        .find(|label| node.labels.contains(label))
-                                                    {
-                                                        Some(_) => {
-                                                            node_ids.push(node.id);
-
-                                                            node_ids_to_check[depth + 1]
-                                                                .push(node.id);
-
-                                                            // Save the node
-                                                            nodes.push(node);
-                                                        }
-                                                        None => {}
-                                                    }
-                                                }
-                                                None => {}
-                                            }
+                                            None => {}
                                         }
-
-                                        // Save all the edges
-                                        edges.insert(
-                                            node_id.clone(),
-                                            APINodeEdges {
-                                                edges: node_edges
-                                                    .edges
-                                                    .iter()
-                                                    .map(|x| (x.0, x.1.to_string()))
-                                                    .collect(),
-                                                written_at: node_edges
-                                                    .written_at
-                                                    .timestamp_millis(),
-                                            },
-                                        );
                                     }
-                                    None => {}
+
+                                    // Save all the edges
+                                    edges.insert(
+                                        node_id.clone(),
+                                        APINodeEdges {
+                                            edges: node_edges
+                                                .edges
+                                                .iter()
+                                                .map(|x| (x.0, x.1.to_string()))
+                                                .collect(),
+                                            written_at: node_edges.written_at.timestamp_millis(),
+                                        },
+                                    );
                                 }
+                                None => {}
                             }
-                            Err(_) => {}
                         }
-                    }
-                }
-
-                EngineResponsePayload::Explore(Explore {
-                    nodes: nodes.iter().map(|x| APINodeItem::from_node(x)).collect(),
-                    edges: APIEdges(edges),
-                })
+                        Err(_) => {}
+                    }
+                }
             }
-            EngineRequestPayload::GetLabels => {
-                let labels = engine.get_all_node_labels();
-                EngineResponsePayload::Labels(labels.iter().map(|x| x.to_string()).collect())
-            }
-            EngineRequestPayload::GetNodesWithLabel(label) => {
-                let mut node_ids_with_label =
-                    engine.get_node_ids_with_label(&NodeLabel::from_str(&label)?);
-                node_ids_with_label.sort();
-                let nodes: Vec<APINodeItem> = node_ids_with_label
-                    .iter()
-                    .filter_map(|node_id| match engine.get_node_by_id(node_id) {
-                        Some(arced_node) => Some(APINodeItem::from_node(&arced_node)),
-                        None => None,
-                    })
-                    .collect();
-                EngineResponsePayload::Nodes(nodes)
-            }
-            EngineRequestPayload::GetNodesWithIds(mut node_ids) => {
-                node_ids.sort();
-                let mut nodes: Vec<APINodeItem> = vec![];
-                for node_id in node_ids {
-                    if let Some(arced_node) = engine.get_node_by_id(&node_id) {
-                        nodes.push(APINodeItem::from_node(&arced_node));
-                    }
-=======
-    let response = match request.payload {
+
+            EngineResponsePayload::Explore(Explore {
+                nodes: nodes.iter().map(|x| APINodeItem::from_node(x)).collect(),
+                edges: APIEdges(edges),
+            })
+        }
         EngineRequestPayload::GetLabels => {
             let labels = engine.get_all_node_labels();
             EngineResponsePayload::Labels(labels.iter().map(|x| x.to_string()).collect())
@@ -802,7 +748,6 @@
             for node_id in node_ids {
                 if let Some(arced_node) = engine.get_node_by_id(&node_id) {
                     nodes.push(APINodeItem::from_node(&arced_node));
->>>>>>> 1909d942
                 }
             }
             EngineResponsePayload::Nodes(nodes)
