use super::{
    ArcedEdgeLabel, ArcedNodeId, ArcedNodeItem, ArcedNodeLabel, CommonEdgeLabels, EdgeLabel,
    ExistingOrNewNodeId, Node, NodeFlags, NodeId, NodeItem, NodeLabel, Payload,
};
use crate::engine::api::handle_engine_api_request;
use crate::engine::edges::Edges;
use crate::engine::nodes::Nodes;
use crate::entity::search::SearchTerm;
use crate::entity::topic::Topic;
use crate::entity::web::domain::{Domain, FindDomainOf};
use crate::entity::web::link::Link;
use crate::error::{PiError, PiResult};
use crate::{ExternalData, FetchRequest, PiChannel, PiEvent};
use chrono::Utc;
use log::{debug, error};
use rocksdb::DB;
use std::collections::{HashMap, HashSet};
use std::fmt::format;
use std::{
    path::PathBuf,
    sync::{Arc, Mutex},
};
use texting_robots::Robot;

pub(crate) struct Labels {
    data: HashSet<ArcedNodeLabel>,
}

impl Labels {
    fn new() -> Labels {
        Labels {
            data: HashSet::new(),
        }
    }
}

impl Iterator for Labels {
    type Item = ArcedNodeLabel;

    fn next(&mut self) -> Option<Self::Item> {
        self.data.iter().next().map(|x| x.clone())
    }
}

// The engine keeps track of all the data nodes and their relationships
pub struct Engine {
    labels: Mutex<Labels>,
    nodes: Mutex<Nodes>, // All nodes that are in the engine
    edges: Mutex<Edges>,
    // node_ids_by_label: Mutex<NodeIdsByLabel>,
    last_node_id: Mutex<u32>,
    project_id: String,
    project_path_on_disk: PathBuf,

    my_pi_channel: PiChannel, // Used to communicate with the main thread
    main_channel_tx: crossbeam_channel::Sender<PiEvent>,
    fetcher_tx: tokio::sync::mpsc::Sender<PiEvent>,
}

impl Engine {
    fn new(
        project_id: String,
        storage_root: PathBuf,
        my_pi_channel: PiChannel,
        main_channel_tx: crossbeam_channel::Sender<PiEvent>,
        fetcher_tx: tokio::sync::mpsc::Sender<PiEvent>,
    ) -> Engine {
        let engine = Engine {
            labels: Mutex::new(Labels::new()),
            nodes: Mutex::new(Nodes::new()),
            edges: Mutex::new(Edges::new()),
            // node_ids_by_label: Mutex::new(NodeIdsByLabel::new()),
            last_node_id: Mutex::new(0),
            project_id,
            project_path_on_disk: storage_root,

            my_pi_channel,
            main_channel_tx,
            fetcher_tx,
        };
        engine
    }

    pub fn open_project(
        storage_root: &String,
        project_id: &String,
        my_pi_channel: PiChannel,
        main_channel_tx: crossbeam_channel::Sender<PiEvent>,
        fetcher_tx: tokio::sync::mpsc::Sender<PiEvent>,
    ) -> Engine {
        let mut storage_path = PathBuf::from(storage_root);
        storage_path.push(format!("{}.rocksdb", project_id));
        let mut engine = Engine::new(
            project_id.clone(),
            storage_path.clone(),
            my_pi_channel,
            main_channel_tx,
            fetcher_tx,
        );
        engine.load_from_disk().unwrap();
        engine
    }

    fn tick(&self) {
        self.process_nodes();
        match self.save_to_disk() {
            Ok(_) => {}
            Err(err) => {
                error!("Error saving to disk: {}", err);
                self.exit();
                return;
            }
        }
        self.tick_me_later();
    }

    fn tick_me_later(&self) {
        match self
            .main_channel_tx
            .send(PiEvent::TickMeLater(self.project_id.clone()))
        {
            Ok(_) => {}
            Err(err) => {
                error!("Error sending PiEvent::NeedsToTick in Engine: {}", err);
            }
        }
    }

    fn exit(&self) {
        debug!("Exiting engine for project {}", self.project_id);
        // We tell the main thread that we are done ticking
        match self
            .main_channel_tx
            .send(PiEvent::EngineExit(self.project_id.clone()))
        {
            Ok(_) => {}
            Err(err) => {
                error!("Error sending PiEvent::EngineRan in Engine: {}", err);
            }
        }
    }

    pub fn run(&self) {
        // We block on the channel of this engine
        for event in self.my_pi_channel.rx.iter() {
            match event {
                PiEvent::APIRequest(project_id, request) => {
                    if self.project_id == project_id {
                        debug!("API request {} for engine", project_id);
                        match handle_engine_api_request(request, self, self.main_channel_tx.clone())
                        {
                            Ok(_) => {}
                            Err(err) => {
                                error!("Error handling API request: {}", err);
                            }
                        }
                    }
                }
                PiEvent::NeedsToTick => {
                    self.tick();
                }
                PiEvent::FetchResponse(response) => {
                    // Call the node that had needs this data
                    match self.get_node_by_id(&response.node_id) {
                        Some(node) => {
                            match self.toggle_flag(&node.id, NodeFlags::IS_REQUESTING) {
                                Ok(_) => {}
                                Err(err) => {
                                    error!(
                                        "Error toggling IS_REQUESTING flag for node with ID {}: {}",
                                        &node.id, err
                                    );
                                    continue;
                                }
                            }
                            let engine = Arc::new(self);
                            let node_id = Arc::new(response.node_id.clone());
                            match node.payload {
                                Payload::Domain(ref payload) => {
                                    match payload.process(
                                        engine,
                                        &node_id,
                                        Some(ExternalData::Response(response)),
                                    ) {
                                        Ok(_) => {}
                                        Err(err) => {
                                            error!("Error processing Domain: {}", err);
                                        }
                                    }
                                }
                                Payload::Link(ref payload) => {
                                    match payload.process(
                                        engine,
                                        &node_id,
                                        Some(ExternalData::Response(response)),
                                    ) {
                                        Ok(_) => {}
                                        Err(err) => {
                                            error!("Error processing Link: {}", err);
                                        }
                                    }
                                }
                                _ => {}
                            }
                        }
                        None => {}
                    }
                }
                PiEvent::FetchError(error) => {
                    // We have received the error from the previous request
                    match self.get_node_by_id(&error.node_id) {
                        Some(node) => {
                            match self.toggle_flag(&node.id, NodeFlags::IS_REQUESTING) {
                                Ok(_) => {}
                                Err(err) => {
                                    error!(
                                        "Error toggling IS_REQUESTING flag for node with ID {}: {}",
                                        &node.id, err
                                    );
                                    continue;
                                }
                            }
                            let engine = Arc::new(self);
                            let node_id = Arc::new(error.node_id.clone());
                            match node.payload {
                                Payload::Domain(ref payload) => {
                                    match payload.process(
                                        engine,
                                        &node_id,
                                        Some(ExternalData::Error(error)),
                                    ) {
                                        Ok(_) => {}
                                        Err(err) => {
                                            error!("Error processing Domain: {}", err);
                                        }
                                    }
                                }
                                Payload::Link(ref payload) => {
                                    match payload.process(
                                        engine,
                                        &node_id,
                                        Some(ExternalData::Error(error)),
                                    ) {
                                        Ok(_) => {}
                                        Err(err) => {
                                            error!("Error processing Link: {}", err);
                                        }
                                    }
                                }
                                _ => {}
                            }
                        }
                        None => {}
                    };
                }
                _ => {}
            }
        }
        self.exit();
    }

    pub fn get_node_by_id(&self, node_id: &NodeId) -> Option<ArcedNodeItem> {
        match self.nodes.try_lock() {
            Ok(nodes) => nodes.data.get(node_id).map(|x| x.clone()),
            Err(err) => {
                error!("Error locking nodes: {}", err);
                None
            }
        }
    }

    fn process_nodes(&self) {
        let engine = Arc::new(self);
        let node_ids: Vec<ArcedNodeId> = match self.nodes.try_lock() {
            Ok(nodes) => nodes
                .data
                .iter()
                .filter_map(|item| {
                    if item.1.flags.contains(NodeFlags::IS_PROCESSED)
                        || item.1.flags.contains(NodeFlags::IS_REQUESTING)
                        || item.1.flags.contains(NodeFlags::IS_BLOCKED)
                    {
                        None
                    } else {
                        Some(item.0.clone())
                    }
                })
                .collect(),
            Err(err) => {
                error!("Error locking nodes: {}", err);
                return;
            }
        };
        for node_id in node_ids {
            if let Some(node) = self.get_node_by_id(&node_id) {
                match node.payload {
                    Payload::Domain(ref domain) => {
                        match domain.process(engine.clone(), &node_id, None) {
                            Ok(_) => {}
                            Err(err) => {
                                error!("Error processing domain: {}", err);
                            }
                        }
                    }
                    Payload::Link(ref payload) => {
                        match payload.process(engine.clone(), &node_id, None) {
                            Ok(_) => {}
                            Err(err) => {
                                error!("Error processing link: {}", err);
                            }
                        }
                    }
                    Payload::FileHTML(ref payload) => {
                        match payload.process(engine.clone(), &node_id, None) {
                            Ok(_) => {}
                            Err(err) => {
                                error!("Error processing WebPage: {}", err);
                            }
                        }
                    }
                    Payload::Topic(ref payload) => {
                        match payload.process(engine.clone(), &node_id, None) {
                            Ok(_) => {}
                            Err(err) => {
                                error!("Error processing Topic: {}", err);
                            }
                        }
                    }
                    _ => {}
                }
            }
        }
    }

    fn save_node(
        &self,
        id: NodeId,
        payload: Payload,
        given_labels: Vec<NodeLabel>,
    ) -> PiResult<()> {
        // Get new ID after incrementing existing node ID
        let primary_label = payload.to_string();
        // Create a new vector of labels with the primary label and given labels, each Arced
        let mut all_given_labels: Vec<ArcedNodeLabel> = given_labels
            .iter()
            .map(|x| Arc::new(x.clone()))
            .collect::<Vec<ArcedNodeLabel>>();
        all_given_labels.push(Arc::new(primary_label.clone()));
        let arced_id = Arc::new(id);

        // Store all labels in the engine
        match self.labels.try_lock() {
            Ok(mut labels) => {
                for label in all_given_labels.iter() {
                    labels.data.insert(label.clone());
                }
            }
            Err(err) => {
                error!("Error locking labels: {}", err);
                return Err(PiError::InternalError(format!(
                    "Error locking labels: {}",
                    err
                )));
            }
        };

        // Store the node in the engine
        {
            match self.nodes.try_lock() {
                Ok(mut nodes) => {
                    nodes.data.insert(
                        arced_id.clone(),
                        Arc::new(NodeItem {
                            id,
                            payload,

                            labels: given_labels.clone(),
                            flags: NodeFlags::default(),
                            written_at: Utc::now(),
                        }),
                    );
                    nodes.save_item_chunk_to_disk(&self.get_db()?, &id)?;
                }
                Err(err) => {
                    error!("Error locking nodes: {}", err);
                    return Err(PiError::InternalError(format!(
                        "Error locking nodes: {}",
                        err
                    )));
                }
            }
        }
        // TODO: Store the node in nodes_by_label_id for the label from Payload and given labels
        self.tick_me_later();
        Ok(())
    }

    pub fn get_or_add_node(
        &self,
        payload: Payload,
        labels: Vec<NodeLabel>,
        should_add_new: bool,
        find_related_to: Option<NodeId>,
    ) -> PiResult<ExistingOrNewNodeId> {
        if let Some(existing_node_id) = self.find_existing_node(&payload, find_related_to)? {
            // If there is the same payload saved in the graph, we do not add a new node
            return Ok(ExistingOrNewNodeId::Existing(*existing_node_id.1));
        }

        if !should_add_new {
            error!("Could not find existing node and should not add new node");
            return Err(PiError::InternalError(
                "Could not find existing node and should not add new node".to_string(),
            ));
        }

        let id = {
            match self.last_node_id.lock() {
                Ok(mut id) => {
                    *id += 1;
                    *id
                }
                Err(err) => {
                    error!("Error locking last_node_id: {}", err);
                    return Err(PiError::InternalError(format!(
                        "Error locking last_node_id: {}",
                        err
                    )));
                }
            }
        };

        match self.save_node(id, payload, labels) {
            Ok(_) => {}
            Err(err) => {
                error!("Error saving node: {}", err);
                return Err(err);
            }
        };
        Ok(ExistingOrNewNodeId::New(id))
    }

    pub fn add_connection(
        &self,
        node_ids: (NodeId, NodeId),
        edge_labels: (EdgeLabel, EdgeLabel),
    ) -> PiResult<()> {
        let arced_node_ids = (Arc::new(node_ids.0), Arc::new(node_ids.1));
        let arced_edge_labels = (Arc::new(edge_labels.0), Arc::new(edge_labels.1));
        // Add a connection edge from the parent node to the new node and vice versa
        match self.edges.try_lock() {
            Ok(mut edges) => {
                edges.data.entry(arced_node_ids.0.clone()).or_insert(vec![]);
                edges.data.entry(arced_node_ids.1.clone()).or_insert(vec![]);
                edges
                    .data
                    .get_mut(&arced_node_ids.0)
                    .unwrap()
                    .push((arced_node_ids.1.clone(), arced_edge_labels.0.clone()));
                debug!(
                    "Added {} edge from node {} to node {}",
                    arced_edge_labels.0, node_ids.0, node_ids.1
                );
                edges
                    .data
                    .get_mut(&arced_node_ids.1)
                    .unwrap()
                    .push((arced_node_ids.0.clone(), arced_edge_labels.1.clone()));
                debug!(
                    "Added {} edge from node {} to node {}",
                    arced_edge_labels.1, node_ids.1, node_ids.0
                );
                edges.save_item_chunk_to_disk(&self.get_db()?, &node_ids.0)?;
                edges.save_item_chunk_to_disk(&self.get_db()?, &node_ids.1)?;
            }
            Err(err) => {
                error!("Error locking edges: {}", err);
                return Err(PiError::InternalError(format!(
                    "Error locking edges: {}",
                    err
                )));
            }
        };
        self.tick_me_later();
        Ok(())
    }

    pub fn update_node(&self, node_id: &NodeId, payload: Payload) -> PiResult<()> {
        match self.nodes.try_lock() {
            Ok(mut nodes) => {
                nodes.update_node(node_id, payload)?;
                self.tick_me_later();
                Ok(())
            }
            Err(err) => {
                error!("Error locking nodes: {}", err);
                Err(PiError::InternalError(format!(
                    "Error locking nodes: {}",
                    err
                )))
            }
        }
    }

    fn find_existing_node(
        &self,
        payload: &Payload,
        find_related_to: Option<NodeId>,
    ) -> PiResult<Option<(ArcedNodeItem, ArcedNodeId)>> {
        // For certain node payloads, check if there is a node with the same payload
        let engine = Arc::new(self);
        match payload {
            Payload::Domain(ref domain) => {
                Domain::find_existing(engine, FindDomainOf::DomainName(&domain.name))
            }
            Payload::Link(ref link) => {
                Link::find_existing(engine, &link.get_full_link(), find_related_to)
            }
<<<<<<< HEAD
            Payload::Topic(ref topic) => {
                let existing = match Topic::find_existing(engine, &topic.0) {
                    Ok(topic) => topic,
                    Err(_err) => {
                        return None;
                    }
                };
                match existing {
                    Some((_existing_node, existing_node_id)) => Some(existing_node_id),
                    None => None,
                }
            }
            Payload::SearchTerm(ref search_term) => {
                let existing = match SearchTerm::find_existing(engine, &search_term.0) {
                    Ok(search_term) => search_term,
                    Err(_err) => {
                        return None;
                    }
                };
                match existing {
                    Some((_existing_node, existing_node_id)) => Some(existing_node_id),
                    None => None,
                }
            }
            _ => None,
=======
            _ => Ok(None),
>>>>>>> 33fba4cc
        }
    }

    fn get_db(&self) -> PiResult<DB> {
        match DB::open_default(self.project_path_on_disk.as_os_str()) {
            Ok(db) => Ok(db),
            Err(err) => {
                error!("Error opening DB: {}", err);
                Err(PiError::InternalError(format!("Error opening DB: {}", err)))
            }
        }
    }

    fn save_to_disk(&self) -> PiResult<()> {
        // We use RocksDB to store the graph
        let db = self.get_db()?;
        match self.nodes.lock() {
            Ok(nodes) => {
                nodes.save_all_to_disk(&db)?;
            }
            Err(err) => {
                error!("Error locking nodes: {}", err);
                return Err(PiError::InternalError(format!(
                    "Error locking nodes: {}",
                    err
                )));
            }
        }
        match self.edges.lock() {
            Ok(edges) => {
                edges.save_all_to_disk(&db)?;
            }
            Err(err) => {
                error!("Error locking edges: {}", err);
            }
        }
        Ok(())
    }

    fn load_from_disk(&mut self) -> PiResult<()> {
        let last_node_id = match self.nodes.lock() {
            Ok(mut nodes) => nodes.load_all_from_disk(&self.project_path_on_disk.as_path())?,
            Err(err) => {
                error!("Error locking nodes: {}", err);
                return Err(PiError::InternalError(format!(
                    "Error locking nodes: {}",
                    err
                )));
            }
        };
        match self.last_node_id.lock() {
            Ok(mut inner) => {
                *inner = last_node_id;
                self.tick_me_later();
            }
            Err(err) => {
                error!("Error locking last_node_id: {}", err);
                self.exit();
            }
        }
        match self.edges.lock() {
            Ok(mut edges) => {
                edges.load_all_from_disk(&self.project_path_on_disk.as_path())?;
            }
            Err(err) => {
                error!("Error locking edges: {}", err);
            }
        }
        Ok(())
    }

    pub fn get_node_ids_connected_with_label(
        &self,
        starting_node_id: &NodeId,
        label: &EdgeLabel,
    ) -> PiResult<Vec<ArcedNodeId>> {
        match self.edges.try_lock() {
            Ok(edges) => match edges.data.get(starting_node_id) {
                Some(edges_from_node) => Ok(edges_from_node
                    .iter()
                    .filter_map(|(x_node_id, x_label)| {
                        if **x_label == *label {
                            Some(x_node_id.clone())
                        } else {
                            None
                        }
                    })
                    .collect()),
                None => Ok(vec![]),
            },
            Err(err) => Err(PiError::GraphError(format!("Error locking edges: {}", err))),
        }
    }

    pub fn fetch(&self, url: &str, calling_node_id: &NodeId) -> PiResult<()> {
        // Calling node is usually a Link,
        // but it can also be a Domain when Domain is fetching `robots.txt`
        let engine = Arc::new(self);
        let calling_node = match engine.get_node_by_id(calling_node_id) {
            Some(node) => node,
            None => {
                error!("Cannot find link node for URL {}", url);
                return Err(PiError::GraphError(format!(
                    "Cannot find link node for URL {}",
                    url
                )));
            }
        };
        if calling_node.flags.contains(NodeFlags::IS_REQUESTING) {
            debug!("Cannot fetch URL {} since it is already fetching", &url);
            return Ok(());
        }
        if calling_node.flags.contains(NodeFlags::IS_BLOCKED) {
            // debug!("Cannot fetch URL {} since it is blocked", &url);
            return Err(PiError::FetchError(format!(
                "Cannot fetch URL {} since it is blocked",
                &url
            )));
        }

        let (domain, domain_node_id): (ArcedNodeItem, NodeId) = match calling_node.payload {
            Payload::Link(_) => {
                let existing_domain: Option<(ArcedNodeItem, ArcedNodeId)> = Domain::find_existing(
                    engine.clone(),
                    FindDomainOf::Node(calling_node_id.clone()),
                )?;
                match existing_domain {
                    Some(existing_domain) => (existing_domain.0, *existing_domain.1),
                    None => {
                        error!("Cannot find domain node for URL {}", url);
                        return Err(PiError::GraphError(format!(
                            "Cannot find domain node for URL {}",
                            url
                        )));
                    }
                }
            }
            Payload::Domain(_) => (calling_node.clone(), calling_node_id.clone()),
            _ => {
                error!("Cannot find domain node for URL {}", url);
                return Err(PiError::GraphError(format!(
                    "Cannot find domain node for URL {}",
                    url
                )));
            }
        };

        if domain.flags.contains(NodeFlags::IS_BLOCKED) {
            debug!("Domain is blocked, cannot fetch");
            return Err(PiError::FetchError(format!(
                "Domain for URL {} is blocked, cannot fetch",
                &url
            )));
        }

        let domain_payload = match domain.payload {
            Payload::Domain(ref payload) => {
                if !payload.is_allowed_to_crawl {
                    // debug!("Domain is not allowed to crawl: {}", &payload.name);
                    return Err(PiError::FetchError(
                        "Domain is not allowed to crawl".to_string(),
                    ));
                }
                if *calling_node_id != domain_node_id {
                    // Find the RobotsTxt node connected to the domain node
                    let connected_node_ids = self.get_node_ids_connected_with_label(
                        &domain_node_id,
                        &CommonEdgeLabels::OwnerOf.to_string(),
                    )?;
                    if connected_node_ids.len() == 0 {
                        // We will try to fetch the robots.txt file in the next tick
                        debug!("robots.txt node not found for domain {}", payload.name);
                        return Ok(());
                    }
                    for connected_node_id in connected_node_ids {
                        match self.get_node_by_id(&*connected_node_id) {
                            Some(node) => match node.payload {
                                Payload::RobotsTxt(ref robots_txt) => {
                                    if robots_txt.contents.is_empty() {
                                        debug!("robots.txt is empty for domain {}", payload.name);
                                        break;
                                    } else {
                                        let robot = match Robot::new(
                                            "Pixlie AI",
                                            &robots_txt.contents.as_bytes(),
                                        ) {
                                            Ok(robot) => robot,
                                            Err(err) => {
                                                error!(
                                                    "Error parsing robots.txt for domain {}: {}",
                                                    url, err
                                                );
                                                return Err(PiError::FetchError(
                                                    "Error parsing robots.txt".to_string(),
                                                ));
                                            }
                                        };
                                        if !robot.allowed(&url) {
                                            debug!("URL {} is not allowed to crawl", url);
                                            return Err(PiError::FetchError(
                                                "URL is not allowed to crawl".to_string(),
                                            ));
                                        }
                                        break;
                                    }
                                }
                                _ => {}
                            },
                            None => {}
                        }
                    }
                }
                payload
            }
            _ => {
                return Err(PiError::GraphError(format!(
                    "Cannot find domain node for URL {}",
                    url
                )));
            }
        };
        debug!("Domain {} is allowed to crawl", &domain_payload.name);

        self.toggle_flag(calling_node_id, NodeFlags::IS_REQUESTING)?;

        let full_url = format!("https://{}{}", domain_payload.name, url);
        debug!("Fetching URL {}", &full_url);
        match self
            .fetcher_tx
            .blocking_send(PiEvent::FetchRequest(FetchRequest {
                project_id: self.project_id.clone(),
                node_id: *calling_node_id,
                domain: domain_payload.name.clone(),
                url: full_url.clone(),
            })) {
            Ok(_) => {
                debug!("Sent fetch request for url {}", &full_url);
            }
            Err(err) => {
                error!("Error sending request to fetcher: {}", err);
                return Err(PiError::FetchError(format!(
                    "Error sending request to fetcher: {}",
                    err
                )));
            }
        }
        Ok(())
    }

    pub fn get_all_node_labels(&self) -> Vec<NodeLabel> {
        match self.nodes.try_lock() {
            Ok(nodes) => {
                let mut labels: HashSet<NodeLabel> = HashSet::new();
                for node in nodes.data.values() {
                    labels.insert(node.get_label());
                    labels.extend(node.labels.iter().cloned());
                }
                labels.iter().map(|x| x.clone()).collect()
            }
            Err(err) => {
                error!("Could not lock nodes: {}", err);
                vec![]
            }
        }
    }

    pub fn get_node_ids_with_label(&self, label: &NodeLabel) -> Vec<ArcedNodeId> {
        // TODO: Use a cached HashMap of node_ids_by_label
        match self.nodes.try_lock() {
            Ok(nodes) => nodes
                .data
                .iter()
                .filter_map(|(id, node)| {
                    if node.get_label() == *label {
                        Some(id.clone())
                    } else if node.labels.contains(label) {
                        Some(id.clone())
                    } else {
                        None
                    }
                })
                .collect(),
            Err(err) => {
                error!("Could not lock nodes: {}", err);
                vec![]
            }
        }
    }

    pub fn map_nodes(
        &self,
        f: impl Fn(&ArcedNodeId, &ArcedNodeItem) -> Option<NodeItem>,
    ) -> PiResult<Vec<Option<NodeItem>>> {
        // TODO: Create a version which can take a closure which captures and updates the
        // environment of the function in parameter instead of returning Option<NodeItem>
        let node_ids: Vec<ArcedNodeId> = match self.nodes.try_lock() {
            Ok(nodes) => nodes.data.keys().map(|x| x.clone()).collect(),
            Err(err) => {
                error!("Error locking nodes: {}", err);
                return Err(PiError::InternalError(format!(
                    "Error locking nodes: {}",
                    err
                )));
            }
        };
        let mut results: Vec<Option<NodeItem>> = vec![];
        for node_id in node_ids {
            let node = self.get_node_by_id(&node_id);
            if let Some(node) = node {
                results.push(f(&node_id, &node));
            }
        }
        Ok(results)
    }

    pub fn get_all_nodes(&self) -> Vec<ArcedNodeItem> {
        match self.nodes.try_lock() {
            Ok(nodes) => nodes.data.values().map(|x| x.clone()).collect(),
            Err(err) => {
                error!("Error locking nodes: {}", err);
                vec![]
            }
        }
    }

    pub fn get_all_edges(&self) -> HashMap<ArcedNodeId, Vec<(ArcedNodeId, ArcedEdgeLabel)>> {
        match self.edges.try_lock() {
            Ok(edges) => edges
                .data
                .iter()
                .map(|(k, v)| (k.clone(), v.clone()))
                .collect(),
            Err(err) => {
                error!("Error locking edges: {}", err);
                HashMap::new()
            }
        }
    }

    pub fn toggle_flag(&self, node_id: &NodeId, flag: NodeFlags) -> PiResult<()> {
        match self.nodes.try_lock() {
            Ok(mut nodes) => {
                nodes.toggle_flag(node_id, flag);
                self.tick_me_later();
                Ok(())
            }
            Err(err) => {
                error!("Error locking nodes: {}", err);
                Err(PiError::InternalError(format!(
                    "Error locking nodes: {}",
                    err
                )))
            }
        }
    }
}<|MERGE_RESOLUTION|>--- conflicted
+++ resolved
@@ -516,35 +516,13 @@
             Payload::Link(ref link) => {
                 Link::find_existing(engine, &link.get_full_link(), find_related_to)
             }
-<<<<<<< HEAD
             Payload::Topic(ref topic) => {
-                let existing = match Topic::find_existing(engine, &topic.0) {
-                    Ok(topic) => topic,
-                    Err(_err) => {
-                        return None;
-                    }
-                };
-                match existing {
-                    Some((_existing_node, existing_node_id)) => Some(existing_node_id),
-                    None => None,
-                }
+                Topic::find_existing(engine, &topic.0)
             }
             Payload::SearchTerm(ref search_term) => {
-                let existing = match SearchTerm::find_existing(engine, &search_term.0) {
-                    Ok(search_term) => search_term,
-                    Err(_err) => {
-                        return None;
-                    }
-                };
-                match existing {
-                    Some((_existing_node, existing_node_id)) => Some(existing_node_id),
-                    None => None,
-                }
-            }
-            _ => None,
-=======
+                SearchTerm::find_existing(engine, &search_term.0)
+            }
             _ => Ok(None),
->>>>>>> 33fba4cc
         }
     }
 
