--- conflicted
+++ resolved
@@ -28,15 +28,11 @@
     button: "bg-green-600 text-white",
     link: "text-blue-600 hover:underline",
 
-<<<<<<< HEAD
-    tabs: "border-slate-300",
-=======
     breadcrumb: "bg-stone-100",
     "breadcrumb.link": "text-gray-400",
     "breadcrumb.link.last": "text-gray-800",
 
     tabs: "border-stone-300",
->>>>>>> 074d7370
     "tabs.link":
       "text-gray-500 hover:text-gray-700 border-slate-300 border-b-stone-100",
   },
