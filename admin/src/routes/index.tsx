import { Component } from "solid-js";
import { Route } from "@solidjs/router";
import Setup from "./settings/Setup";
import SettingsContainer from "./settings/SettingsContainer";
import Workflow from "./projects/Workflow";
import Insights from "./projects/Insights";
import Data from "./projects/Data.tsx";
import Crawl from "./projects/Crawl";
import Search from "./projects/Search";
import PerProjectWrapper from "./projects/PerProject";
import HelpContainer from "./help/HelpContainer";
import Contact from "./help/Contact";
import Home from "./Home";
<<<<<<< HEAD
import CreateWorkflow from "./projects/CreateWorkflow.tsx";
=======
import CreateProject from "./projects/Create.tsx";
import Graph from "./projects/Graph.tsx";
>>>>>>> 840cca50

const Routes: Component = () => {
  return (
    <>
      <Route path="/">
        <Route path="" component={Home} />

        <Route path="/p">
          <Route path="/create" component={CreateWorkflow} />
          <Route path="/:projectId" component={PerProjectWrapper}>
            <Route path="/workflow" component={Workflow} />
            <Route path="/insights" component={Insights} />
            <Route path="/data" component={Data} />
            <Route path="/search" component={Search} />
            <Route path="/crawl" component={Crawl} />
            <Route path="/graph" component={Graph} />
          </Route>
        </Route>

        <Route path="/settings" component={SettingsContainer}>
          <>
            <Route path="/setup" component={Setup} />
            <Route path="" component={Setup} />
          </>
        </Route>

        <Route path="/help" component={HelpContainer}>
          <>
            <Route path="/contact" component={Contact} />
            <Route path="" component={Contact} />
          </>
        </Route>
      </Route>
    </>
  );
};

export default Routes;<|MERGE_RESOLUTION|>--- conflicted
+++ resolved
@@ -11,12 +11,8 @@
 import HelpContainer from "./help/HelpContainer";
 import Contact from "./help/Contact";
 import Home from "./Home";
-<<<<<<< HEAD
 import CreateWorkflow from "./projects/CreateWorkflow.tsx";
-=======
-import CreateProject from "./projects/Create.tsx";
 import Graph from "./projects/Graph.tsx";
->>>>>>> 840cca50
 
 const Routes: Component = () => {
   return (
