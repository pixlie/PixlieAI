import { Component } from "solid-js";
import { Route } from "@solidjs/router";
import Setup from "./settings/Setup";
import SettingsContainer from "./settings/SettingsContainer.tsx";
import Workflow from "./projects/Workflow";
import Insights from "./projects/Insights";
import Graph from "./projects/Graph";
import Crawl from "./projects/Crawl";
import ProjectList from "./projects/ProjectList";
<<<<<<< HEAD
import PerProjectWrapper from "./projects/PerProject";
import SearchResults from "./projects/SearchResults";
=======
import PerProjectWrapper from "./projects/PerProject.tsx";
import HelpContainer from "./help/HelpContainer.tsx";
import Contact from "./help/Contact.tsx";
>>>>>>> 074d7370

const Routes: Component = () => {
  return (
    <>
      <Route path="/p">
        <Route path="/" component={ProjectList} />
        <Route path="/:projectId" component={PerProjectWrapper}>
          <Route path="/workflow" component={Workflow} />
          <Route path="/insights" component={Insights} />
          <Route path="/graph" component={Graph} />
          <Route path="/searchResults" component={SearchResults} />
          <Route path="/crawl" component={Crawl} />
        </Route>
      </Route>
      <Route path="/settings" component={SettingsContainer}>
        <>
          <Route path="/setup" component={Setup} />
          <Route path="" component={Setup} />
        </>
      </Route>
      <Route path="/help" component={HelpContainer}>
      <>
        <Route path="/contact" component={Contact} />
        <Route path="" component={Contact} />
      </>
      </Route>
    </>
  );
};

export default Routes;<|MERGE_RESOLUTION|>--- conflicted
+++ resolved
@@ -7,14 +7,10 @@
 import Graph from "./projects/Graph";
 import Crawl from "./projects/Crawl";
 import ProjectList from "./projects/ProjectList";
-<<<<<<< HEAD
-import PerProjectWrapper from "./projects/PerProject";
 import SearchResults from "./projects/SearchResults";
-=======
 import PerProjectWrapper from "./projects/PerProject.tsx";
 import HelpContainer from "./help/HelpContainer.tsx";
 import Contact from "./help/Contact.tsx";
->>>>>>> 074d7370
 
 const Routes: Component = () => {
   return (
