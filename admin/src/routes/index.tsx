import { Component } from "solid-js";
import { Route } from "@solidjs/router";
import Setup from "./settings/Setup";
import SettingsContainer from "./settings/SettingsContainer";
import Workflow from "./projects/Workflow";
import Insights from "./projects/Insights";
import Data from "./projects/Data.tsx";
import Crawl from "./projects/Crawl";
import Search from "./projects/Search";
import PerProjectWrapper from "./projects/PerProject";
import HelpContainer from "./help/HelpContainer";
import Contact from "./help/Contact";
<<<<<<< HEAD
import Home from "./Home";
import CreateProject from "./projects/CreateProject.tsx";
=======
import CreateWorkflow from "./projects/CreateWorkflow.tsx";
>>>>>>> c7bbc6c0
import Graph from "./projects/Graph.tsx";

const Routes: Component = () => {
  return (
    <>
      <Route path="/">
        <Route path="" component={CreateWorkflow} />

        <Route path="/p">
          <Route path="/create" component={CreateProject} />
          <Route path="/:projectId" component={PerProjectWrapper}>
            <Route path="/workflow" component={Workflow} />
            <Route path="/insights" component={Insights} />
            <Route path="/data" component={Data} />
            <Route path="/search" component={Search} />
            <Route path="/crawl" component={Crawl} />
            <Route path="/graph" component={Graph} />
          </Route>
        </Route>

        <Route path="/settings" component={SettingsContainer}>
          <>
            <Route path="/setup" component={Setup} />
            <Route path="" component={Setup} />
          </>
        </Route>

        <Route path="/help" component={HelpContainer}>
          <>
            <Route path="/contact" component={Contact} />
            <Route path="" component={Contact} />
          </>
        </Route>
      </Route>
    </>
  );
};

export default Routes;<|MERGE_RESOLUTION|>--- conflicted
+++ resolved
@@ -10,19 +10,14 @@
 import PerProjectWrapper from "./projects/PerProject";
 import HelpContainer from "./help/HelpContainer";
 import Contact from "./help/Contact";
-<<<<<<< HEAD
-import Home from "./Home";
 import CreateProject from "./projects/CreateProject.tsx";
-=======
-import CreateWorkflow from "./projects/CreateWorkflow.tsx";
->>>>>>> c7bbc6c0
 import Graph from "./projects/Graph.tsx";
 
 const Routes: Component = () => {
   return (
     <>
       <Route path="/">
-        <Route path="" component={CreateWorkflow} />
+        {/*<Route path="" component={CreateWorkflow} />*/}
 
         <Route path="/p">
           <Route path="/create" component={CreateProject} />
