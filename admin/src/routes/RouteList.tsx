--- conflicted
+++ resolved
@@ -119,16 +119,6 @@
             isActive: location.pathname.startsWith(
               `/p/${params.projectId}/search`,
             ),
-<<<<<<< HEAD
-            children: ["Link", "Topic", "SearchTerm"].map((label) => ({
-              label: `${label}s`,
-              href: `/p/${params.projectId}/workflow?label=${label}`,
-              isActive: location.pathname.startsWith(
-                `/p/${params.projectId}/workflow?label=${label}`
-              ),
-            })),
-=======
->>>>>>> a090764f
           },
           {
             label: "Graph",
