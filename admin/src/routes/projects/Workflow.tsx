import { Component, createEffect, createMemo, onMount } from "solid-js";
<<<<<<< HEAD
import Heading from "../../widgets/typography/Heading";
import Tabs from "../../widgets/navigation/Tab";
import { useEngine } from "../../stores/engine";
=======
// import Tabs from "../../widgets/navigation/Tab";
import { useEngine } from "../../stores/engine.tsx";
>>>>>>> 074d7370
import { useParams, useSearchParams } from "@solidjs/router";
import NodeGrid from "../../widgets/node/NodeGrid";
import Paragraph from "../../widgets/typography/Paragraph";
import LinkForm from "../../widgets/nodeForm/LinkForm";
import SearchTermForm from "../../widgets/nodeForm/SearchTermForm";

const labelTypes: string[] = ["Link", "SearchTerm"];
type LabelType = (typeof labelTypes)[number];

const Workflow: Component = () => {
  const [engine, { fetchNodesByLabel }] = useEngine();
  const [searchParams] = useSearchParams();
  const params = useParams();

  const getProject = createMemo(() => {
    if (!!params.projectId && params.projectId in engine.projects) {
      return engine.projects[params.projectId];
    }
    return undefined;
  });

  const getSelectNodeIds = createMemo<number[]>(() => {
    if (
      getProject() &&
      !!searchParams.label &&
      (searchParams.label as LabelType) in getProject()!.nodeIdsByLabel
    ) {
      // Only select nodes that have AddedByUser label
      return getProject()!.nodeIdsByLabel[
        searchParams.label as LabelType
      ].filter((nodeId) =>
        getProject()!.nodes[nodeId].labels.includes("AddedByUser"),
      );
    } else {
      return [];
    }
  });

<<<<<<< HEAD
  onMount(() => {
    if (params.projectId) {
      fetchNodesByLabel(params.projectId, "AddedByUser");
    }
  });

  const getTabs = createMemo(() =>
    labelTypes.map((l) => ({
      label: `${l}(s)`,
      searchParamKey: "label",
      searchParamValue: l,
    })),
  );
=======
  // type NodesInWorkflow = "Link";
  // Nodes that have the label "AddedByUser" are the nodes that are in the workflow
  // const getNodesInWorkflow = createMemo(
  //   (prev: Array<NodesInWorkflow>): Array<NodesInWorkflow> => {
  //     if ("AddedByUser" in engine.nodeIdsByLabel) {
  //       return engine.nodeIdsByLabel["AddedByUser"]
  //         .map((x) => {
  //           if (engine.nodes[x].payload.type === "Link") {
  //             return "Link";
  //           }
  //         })
  //         .filter((x) => x !== undefined) as Array<NodesInWorkflow>;
  //     }
  //     return prev;
  //   },
  //   [],
  // );

  // const getTabs = createMemo(() =>
  //   getNodesInWorkflow().map((l) => ({
  //     label: `${l}(s)`,
  //     searchParamKey: "label",
  //     searchParamValue: l,
  //   })),
  // );
>>>>>>> 074d7370

  createEffect(() => {
    if (params.projectId && !!searchParams.label) {
      fetchNodesByLabel(params.projectId, searchParams.label as LabelType);
    }
  });

  const getNodeTypeFromSearchParam = createMemo(() => {
    if (!!searchParams.label) {
      return searchParams.label as LabelType;
    }
    return undefined;
  });

  return (
    <>
      <div class="max-w-screen-sm mb-8">
        <Paragraph>
          Pixlie can monitor keywords on multiple URLs. If you add a URL from a
          website, then Pixlie will crawl all URLs on that website.
        </Paragraph>
      </div>

<<<<<<< HEAD
      <Tabs tabs={getTabs()} />
      <div class="px-4 py-4">
        <NodeGrid
          nodeType={getNodeTypeFromSearchParam()}
          source={getSelectNodeIds}
        />

        {searchParams.label === "Link" && (
          <div class="mt-6 max-w-screen-sm">
            <LinkForm />
          </div>
        )}
        {searchParams.label === "SearchTerm" && (
          <div class="mt-6 max-w-screen-sm">
            <SearchTermForm />
          </div>
        )}
      </div>
=======
      {/* <Tabs tabs={getTabs()} /> */}
      <NodeGrid
        nodeType={getNodeTypeFromSearchParam()}
        source={getSelectNodeIds}
      />

      {searchParams.label === "Link" ? (
        <div class="mt-6 max-w-screen-sm">
          <LinkForm />
        </div>
      ) : null}
>>>>>>> 074d7370
    </>
  );
};

export default Workflow;<|MERGE_RESOLUTION|>--- conflicted
+++ resolved
@@ -1,12 +1,6 @@
 import { Component, createEffect, createMemo, onMount } from "solid-js";
-<<<<<<< HEAD
-import Heading from "../../widgets/typography/Heading";
-import Tabs from "../../widgets/navigation/Tab";
-import { useEngine } from "../../stores/engine";
-=======
 // import Tabs from "../../widgets/navigation/Tab";
 import { useEngine } from "../../stores/engine.tsx";
->>>>>>> 074d7370
 import { useParams, useSearchParams } from "@solidjs/router";
 import NodeGrid from "../../widgets/node/NodeGrid";
 import Paragraph from "../../widgets/typography/Paragraph";
@@ -45,21 +39,12 @@
     }
   });
 
-<<<<<<< HEAD
   onMount(() => {
     if (params.projectId) {
       fetchNodesByLabel(params.projectId, "AddedByUser");
     }
   });
 
-  const getTabs = createMemo(() =>
-    labelTypes.map((l) => ({
-      label: `${l}(s)`,
-      searchParamKey: "label",
-      searchParamValue: l,
-    })),
-  );
-=======
   // type NodesInWorkflow = "Link";
   // Nodes that have the label "AddedByUser" are the nodes that are in the workflow
   // const getNodesInWorkflow = createMemo(
@@ -85,7 +70,6 @@
   //     searchParamValue: l,
   //   })),
   // );
->>>>>>> 074d7370
 
   createEffect(() => {
     if (params.projectId && !!searchParams.label) {
@@ -109,13 +93,11 @@
         </Paragraph>
       </div>
 
-<<<<<<< HEAD
-      <Tabs tabs={getTabs()} />
-      <div class="px-4 py-4">
-        <NodeGrid
-          nodeType={getNodeTypeFromSearchParam()}
-          source={getSelectNodeIds}
-        />
+      {/* <Tabs tabs={getTabs()} /> */}
+      <NodeGrid
+        nodeType={getNodeTypeFromSearchParam()}
+        source={getSelectNodeIds}
+      />
 
         {searchParams.label === "Link" && (
           <div class="mt-6 max-w-screen-sm">
@@ -127,20 +109,6 @@
             <SearchTermForm />
           </div>
         )}
-      </div>
-=======
-      {/* <Tabs tabs={getTabs()} /> */}
-      <NodeGrid
-        nodeType={getNodeTypeFromSearchParam()}
-        source={getSelectNodeIds}
-      />
-
-      {searchParams.label === "Link" ? (
-        <div class="mt-6 max-w-screen-sm">
-          <LinkForm />
-        </div>
-      ) : null}
->>>>>>> 074d7370
     </>
   );
 };
