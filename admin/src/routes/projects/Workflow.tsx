--- conflicted
+++ resolved
@@ -5,18 +5,11 @@
 import { NodeWrite } from "../../api_types/NodeWrite.ts";
 import { useEngine } from "../../stores/engine.tsx";
 import { createNode } from "../../utils/api.ts";
+import ResultsCount from "../../widgets/generic/ResultsCount.tsx";
 import NodeGrid from "../../widgets/node/NodeGrid";
 import LinkForm from "../../widgets/nodeForm/LinkForm";
 import Heading from "../../widgets/typography/Heading.tsx";
-<<<<<<< HEAD
 import Paragraph from "../../widgets/typography/Paragraph";
-=======
-import { NodeLabel } from "../../api_types/NodeLabel.ts";
-import { APINodeItem } from "../../api_types/APINodeItem.ts";
-import { createNode } from "../../utils/api.ts";
-import { NodeWrite } from "../../api_types/NodeWrite.ts";
-import ResultsCount from "../../widgets/generic/ResultsCount.tsx";
->>>>>>> c7f7bdd5
 
 const Workflow: Component = () => {
   const [_, { getNodes }] = useEngine();
@@ -86,21 +79,20 @@
             mode="regular"
           />
         </div> */}
-<div class="flex flex-col gap-2 pb-2">
-        <Heading size={3}>Starting URLs</Heading>
-        <div class="max-w-screen-sm">
-          <LinkForm name="url" onChange={addLink} />
+        <div class="flex flex-col gap-2 pb-2">
+          <Heading size={3}>Starting URLs</Heading>
+          <div class="max-w-screen-sm">
+            <LinkForm name="url" onChange={addLink} />
+          </div>
         </div>
-        </div>
-          <ResultsCount count={getStartingLinkIds()?.length} />
-          {!!getStartingLinkIds() && getStartingLinkIds()?.length > 0 && (
-            <NodeGrid
-              nodeType={"Link"}
-              source={getStartingLinkIds}
-              mode="regular"
-            />
-          )}
-
+        <ResultsCount count={getStartingLinkIds()?.length} />
+        {!!getStartingLinkIds() && getStartingLinkIds()?.length > 0 && (
+          <NodeGrid
+            nodeType={"Link"}
+            source={getStartingLinkIds}
+            mode="regular"
+          />
+        )}
       </div>
 
       <WorkflowSidebar />
