import { Component, createMemo, createSignal, For, onMount } from "solid-js";
import { useEngine } from "../../stores/engine";
import Heading from "../../widgets/typography/Heading";
import { useParams } from "@solidjs/router";
import TextInput from "../../widgets/interactable/TextInput";
import SearchResults from "../../widgets/node/SearchResult";
<<<<<<< HEAD
import Collapsible from "../../widgets/interactable/Collapsible";
=======
import { IActionsWrapperAction, IFormFieldValue } from "../../utils/types";
import ActionsWrapper from "../../widgets/interactable/ActionsWrapper";
import { slugify } from "../../utils/utils";
import SaveIcon from "../../assets/icons/feather-save.svg";
import DeleteIcon from "../../assets/icons/heroicons-trash.svg";
import DeactivateIcon from "../../assets/icons/tabler-cross.svg";
import Label from "../../widgets/generic/Label";
import { useUIClasses } from "../../stores/UIClasses";
import { insertNode } from "../../utils/api";
import { NodeWrite } from "../../api_types/NodeWrite";
>>>>>>> c7bbc6c0

interface IFormData {
  searchTerm: string;
}

interface ISearchTerm {
  id: string;
  term: string;
  enabled: boolean;
  active: boolean;
  saved: boolean;
}

interface ISearchTermListProps {
  searchTerms: Record<string, ISearchTerm>;
  type: "active" | "saved";
  actions: {
    [key in "toggle" | "save" | "delete" | "activate" | "deactivate"]: (
      slug: string,
    ) => void;
  };
}

const SearchTermList: Component<ISearchTermListProps> = (
  props: ISearchTermListProps,
) => {
  const [_, { getColors }] = useUIClasses();
  const getWrapperActions = (slug: string): IActionsWrapperAction[] => {
    const wrapperActions: IActionsWrapperAction[] = [
      {
        render: !props.searchTerms[slug].saved,
        color: "textInfo",
        onClick: (_) => props.actions.save(slug),
        tooltip: "Save",
        icon: <SaveIcon />,
      },
      {
        render: props.searchTerms[slug].saved,
        color: "textMuted",
        tooltip: "Delete",
        icon: <DeleteIcon />,
      },
      {
        render: props.searchTerms[slug].active,
        color: "textDanger",
        onClick: (_) => props.actions.deactivate(slug),
        tooltip: "Deactivate",
        icon: <DeactivateIcon />,
      },
    ];
    return wrapperActions;
  };
  const getRenderableSearchTerms = createMemo<ISearchTerm[]>(() => {
    return Object.values(props.searchTerms).filter((term) => term[props.type]);
  });
  return (
    <>
      {getRenderableSearchTerms().length > 0 ? (
        <div class="flex flex-wrap gap-2 items-end px-3">
          <span class={`text-sm font-bold ${getColors().textSoft}`}>
            {props.type === "active" ? "Active" : "Saved"} Keywords:
          </span>
          <For each={getRenderableSearchTerms()}>
            {(savedSearchTerm) => (
              <ActionsWrapper
                id={savedSearchTerm.id}
                onClick={() => props.actions.toggle(savedSearchTerm.id)}
                actions={getWrapperActions(savedSearchTerm.id)}
                flipActionsAndTooltip={props.type === "saved"}
              >
                <Label
                  color={
                    savedSearchTerm.enabled ? "button.success" : "button.muted"
                  }
                  tooltip={savedSearchTerm.enabled ? "Disable" : "Enable"}
                  tooltipPosition={props.type === "active" ? "top" : "bottom"}
                  onClick={() => {
                    if (props.type === "active" || savedSearchTerm.enabled) {
                      props.actions.toggle(savedSearchTerm.id);
                    } else {
                      props.actions.activate(savedSearchTerm.id);
                    }
                  }}
                >
                  {savedSearchTerm.term}
                </Label>
              </ActionsWrapper>
            )}
          </For>
        </div>
      ) : null}
    </>
  );
};

const Search: Component = () => {
  const [_e, { getNodes }] = useEngine();
  const [_u, { getColors }] = useUIClasses();
  const params = useParams();
  const [formData, setFormData] = createSignal<IFormData>({
    searchTerm: "",
  });
  const [searchTerms, setSearchTerms] = createSignal<
    Record<string, ISearchTerm>
  >({});

  const getEnabledSearchTerms = createMemo<ISearchTerm[]>(() => {
    return Object.values(searchTerms()).filter((term) => term.enabled);
  });
  const getSavedSearchTerms = createMemo<ISearchTerm[]>(() => {
    return Object.values(searchTerms()).filter((term) => term.enabled);
  });
  const getActiveSearchTerms = createMemo<ISearchTerm[]>(() => {
    return Object.values(searchTerms()).filter((term) => term.active);
  });

  const getSavedSearchTermNodes = createMemo<string[]>(
    (previousSearchTerms: string[]): string[] => {
      const searchTermNodes = getNodes(params.projectId, (node) =>
        node.labels.includes("SearchTerm"),
      );
      const newSlugs = [];
      for (const node of searchTermNodes) {
        const term = node.payload.data as string;
        const slug = slugify(term);
        if (!(slug in previousSearchTerms)) {
          newSlugs.push(slug);
        }
      }
      if (newSlugs.length > 0) {
        setSearchTerms((existing) => ({
          ...existing,
          ...Object.fromEntries(
            searchTermNodes.map((node) => {
              const slug = slugify(node.payload.data as string);
              return [
                slug,
                {
                  id: slug,
                  term: node.payload.data as string,
                  enabled: existing[slug]?.enabled || false,
                  active: existing[slug]?.active || false,
                  saved: true,
                },
              ];
            }),
          ),
        }));
      }
      return Object.keys(getSavedSearchTerms());
    },
    [] as string[],
  );

  onMount(() => {
    getSavedSearchTermNodes();
  });

  const handleSearchTermChange = (_name: string, data: string | number) => {
    if (typeof data !== "string" || !data) {
      return;
    }
    setFormData({ ...formData, searchTerm: data });
  };

  const handleKeyUp = (event: KeyboardEvent) => {
    if (event.key === "Enter") {
      const searchTerm = formData().searchTerm;
      const slug = slugify(searchTerm);
      setSearchTerms({
        ...searchTerms(),
        [slug]: {
          id: slug,
          term: searchTerm,
          enabled: true,
          active: true,
          saved: searchTerms()[slug]?.saved || false,
        },
      });
      setFormData({ ...formData, searchTerm: "" });
    }
  };

  const toggleSearchTerm = (slug: string) => {
    setSearchTerms((existing) => ({
      ...existing,
      [slug]: {
        ...existing[slug],
        enabled: slug in existing ? !existing[slug]?.enabled : false,
      },
    }));
  };

  const deactivateSearchTerm = (slug: string) => {
    setSearchTerms((existing) => {
      if (slug in existing && !existing[slug].saved) {
        delete existing[slug];
        return existing;
      }
      return {
        ...existing,
        [slug]: {
          ...existing[slug],
          active: false,
          enabled: false,
        },
      };
    });
  };

  const activateSearchTerm = (slug: string) => {
    setSearchTerms((existing) => ({
      ...existing,
      [slug]: {
        ...existing[slug],
        active: true,
        enabled: true,
      },
    }));
  };

  const saveSearchTerm = (slug: string) => {
    insertNode(params.projectId, {
      SearchTerm: searchTerms()[slug].term,
    } as NodeWrite);
    getSavedSearchTermNodes();
  };

  const deleteSearchTerm = (_slug: string) => {
    // Logic to delete search term node
  };

  const searchTermListActions = {
    toggle: toggleSearchTerm,
    save: saveSearchTerm,
    delete: deleteSearchTerm,
    activate: activateSearchTerm,
    deactivate: deactivateSearchTerm,
  };

  return (
    <>
      <Heading size={3}>Search</Heading>
      <div class="flex flex-col gap-5">
        <TextInput
          name="query"
          placeholder={
            getActiveSearchTerms().length === 0
              ? "Search for…"
              : "Add another keyword…"
          }
          value={formData().searchTerm}
          onChange={handleSearchTermChange}
          onKeyUp={handleKeyUp}
          isEditable
        />
        <SearchTermList
          searchTerms={searchTerms()}
          type="saved"
          actions={searchTermListActions}
        />
        <SearchTermList
          searchTerms={searchTerms()}
          type="active"
          actions={searchTermListActions}
        />
        <div
          class={`px-3 block place-self-center py-10 text-2xl ${getColors().textSoft}`}
          classList={{
            hidden: getEnabledSearchTerms().length > 0,
          }}
        >
          Enter a keyword or enable one to get started
        </div>
        {getEnabledSearchTerms().length > 0 && (
          <SearchResults
            searchTerms={getEnabledSearchTerms().map(
              (searchTerm) => searchTerm.term,
            )}
          />
        )}
      </div>
    </>
  );
};

export default Search;<|MERGE_RESOLUTION|>--- conflicted
+++ resolved
@@ -4,10 +4,7 @@
 import { useParams } from "@solidjs/router";
 import TextInput from "../../widgets/interactable/TextInput";
 import SearchResults from "../../widgets/node/SearchResult";
-<<<<<<< HEAD
-import Collapsible from "../../widgets/interactable/Collapsible";
-=======
-import { IActionsWrapperAction, IFormFieldValue } from "../../utils/types";
+import { IActionsWrapperAction } from "../../utils/types";
 import ActionsWrapper from "../../widgets/interactable/ActionsWrapper";
 import { slugify } from "../../utils/utils";
 import SaveIcon from "../../assets/icons/feather-save.svg";
@@ -15,9 +12,8 @@
 import DeactivateIcon from "../../assets/icons/tabler-cross.svg";
 import Label from "../../widgets/generic/Label";
 import { useUIClasses } from "../../stores/UIClasses";
-import { insertNode } from "../../utils/api";
+import { createNode } from "../../utils/api";
 import { NodeWrite } from "../../api_types/NodeWrite";
->>>>>>> c7bbc6c0
 
 interface IFormData {
   searchTerm: string;
@@ -46,7 +42,7 @@
 ) => {
   const [_, { getColors }] = useUIClasses();
   const getWrapperActions = (slug: string): IActionsWrapperAction[] => {
-    const wrapperActions: IActionsWrapperAction[] = [
+    return [
       {
         render: !props.searchTerms[slug].saved,
         color: "textInfo",
@@ -68,8 +64,8 @@
         icon: <DeactivateIcon />,
       },
     ];
-    return wrapperActions;
-  };
+  };
+
   const getRenderableSearchTerms = createMemo<ISearchTerm[]>(() => {
     return Object.values(props.searchTerms).filter((term) => term[props.type]);
   });
@@ -240,9 +236,9 @@
   };
 
   const saveSearchTerm = (slug: string) => {
-    insertNode(params.projectId, {
+    createNode(params.projectId, {
       SearchTerm: searchTerms()[slug].term,
-    } as NodeWrite);
+    } as NodeWrite).then((_) => {});
     getSavedSearchTermNodes();
   };
 
