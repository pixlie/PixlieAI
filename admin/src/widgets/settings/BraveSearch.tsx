--- conflicted
+++ resolved
@@ -86,22 +86,14 @@
         <div>Loading...</div>
       ) : (
         <>
-<<<<<<< HEAD
-          <ol class="text-sm text-gray-500 pt-1 gap-1 flex flex-col">
-=======
           <ol class="text-gray-500 py-1 flex flex-col">
->>>>>>> c7bbc6c0
             <li>
               - Create an account{" "}
               <a
                 href="https://brave.com/search/api/"
                 target="_blank"
                 rel="noreferrer"
-<<<<<<< HEAD
-                class="underline text-blue-500 font-medium"
-=======
                 class="underline text-blue-500 hover:text-blue-600 font-semibold"
->>>>>>> c7bbc6c0
               >
                 here
               </a>
@@ -112,20 +104,12 @@
                 href="https://api-dashboard.search.brave.com/app/keys"
                 target="_blank"
                 rel="noreferrer"
-<<<<<<< HEAD
-                class="underline text-blue-500 font-medium"
-=======
                 class="underline text-blue-500 hover:text-blue-600 font-semibold"
->>>>>>> c7bbc6c0
               >
                 here
               </a>
             </li>
-<<<<<<< HEAD
-            <li>- Enter your new key below</li>
-=======
             <li>- Enter your new key below:</li>
->>>>>>> c7bbc6c0
           </ol>
           <div class="flex items-center gap-2 pt-2">
             <TextInput
