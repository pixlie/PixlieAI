import { Component, JSX } from "solid-js";

interface ToolTipProps {
  children: JSX.Element;
  text: string;
  textSize?: "xs" | "sm" | "md" | "lg" | "xl";
  position?: "top" | "bottom";
}

const ToolTip: Component<ToolTipProps> = (props) => {
  if (!props.textSize) {
    props.textSize = "sm";
  }
  if (!props.position) {
    props.position = "bottom";
  }
  return (
<<<<<<< HEAD
    <div class="relative group/tooltip">
      <div class="m-0 p-0">{props.children}</div>
      <div
        class="absolute hidden group-hover/tooltip:block left-1/2 transform -translate-x-1/2 px-2 py-1 text-white bg-gray-900 rounded-lg whitespace-nowrap z-50 drop-shadow-[0_0_5px_white]"
        classList={{
          "text-xs": props.textSize === "xs",
          "text-sm": props.textSize === "sm",
          "text-md": props.textSize === "md",
          "text-lg": props.textSize === "lg",
          "text-xl": props.textSize === "xl",
          "bottom-full mb-3": props.position === "top",
          "top-full mt-3": props.position === "bottom",
        }}
      >
        {props.position === "top" && (
          <div class="absolute top-full left-1/2 transform -translate-x-1/2 mb-1">
            <div class="border-solid border-t-gray-900 border-b-0 border-x-transparent border-x-8 border-t-8" />
          </div>
        )}
        {props.text}
        {props.position === "bottom" && (
          <div class="absolute bottom-full left-1/2 transform -translate-x-1/2 mt-1">
            <div class="border-solid border-b-gray-900 border-b-8 border-x-transparent border-x-8 border-t-0" />
          </div>
        )}
=======
    <div class="relative group inline-block">
      <div>{props.children}</div>
      <div class="pointer-events-none absolute top-full left-1/2 -translate-x-1/2 mt-0.5 px-2 py-1.5 text-sm font-medium text-white bg-gray-900 rounded-md whitespace-nowrap opacity-0 translate-y-1 scale-95 transition duration-150 ease-out group-hover:opacity-100 group-hover:translate-y-0 group-hover:scale-100 z-10">
        {props.text}
>>>>>>> e24e542e
      </div>
    </div>
  );
};

export default ToolTip;<|MERGE_RESOLUTION|>--- conflicted
+++ resolved
@@ -15,11 +15,10 @@
     props.position = "bottom";
   }
   return (
-<<<<<<< HEAD
-    <div class="relative group/tooltip">
+    <div class="relative group/tooltip inline-block">
       <div class="m-0 p-0">{props.children}</div>
       <div
-        class="absolute hidden group-hover/tooltip:block left-1/2 transform -translate-x-1/2 px-2 py-1 text-white bg-gray-900 rounded-lg whitespace-nowrap z-50 drop-shadow-[0_0_5px_white]"
+        class="pointer-events-none absolute left-1/2 transform -translate-x-1/2 px-2 py-1.5 font-medium text-white bg-gray-900 rounded-md whitespace-nowrap opacity-0 translate-y-1 scale-95 transition duration-150 ease-out z-50 drop-shadow-[0_0_5px_white] group-hover/tooltip:opacity-100 group-hover/tooltip:translate-y-0 group-hover/tooltip:scale-100"
         classList={{
           "text-xs": props.textSize === "xs",
           "text-sm": props.textSize === "sm",
@@ -41,12 +40,6 @@
             <div class="border-solid border-b-gray-900 border-b-8 border-x-transparent border-x-8 border-t-0" />
           </div>
         )}
-=======
-    <div class="relative group inline-block">
-      <div>{props.children}</div>
-      <div class="pointer-events-none absolute top-full left-1/2 -translate-x-1/2 mt-0.5 px-2 py-1.5 text-sm font-medium text-white bg-gray-900 rounded-md whitespace-nowrap opacity-0 translate-y-1 scale-95 transition duration-150 ease-out group-hover:opacity-100 group-hover:translate-y-0 group-hover:scale-100 z-10">
-        {props.text}
->>>>>>> e24e542e
       </div>
     </div>
   );
