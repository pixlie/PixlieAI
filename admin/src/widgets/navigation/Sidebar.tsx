import { Component, Show } from "solid-js";
import { PerProjectRoutes } from "../../routes/RouteList.tsx";
import { useUIClasses } from "../../stores/UIClasses";
import { useWorkspace } from "../../stores/workspace";
import { useParams } from "@solidjs/router";

const Sidebar: Component = () => {
  const [_, { getColors }] = useUIClasses();
  const [workspace] = useWorkspace();
  const params = useParams();

  return (
    <Show
      when={
        workspace.isReady &&
        workspace.settingsStatus?.type === "Complete" &&
        workspace.projects &&
        !!params.projectId
      }
    >
      <div
        class={
          "w-48 rounded border flex flex-col pl-5 pr-3 py-3 " +
          getColors()["sideBar"]
        }
      >
        <PerProjectRoutes />
      </div>
<<<<<<< HEAD

      <div class="grow">
        <nav class="grid grid-cols-1 gap-y-0.5 px-2">
          {workspace.isReady &&
          workspace.settingsStatus?.type === "Complete" ? (
            <>
              <GlobalRoutes />
              <span class="block my-2" />

              <PerProjectRoutes />
            </>
          ) : (
            <SidebarLink label="Setup" href="/settings/setup" />
          )}
        </nav>
      </div>

      <div class="mb-2 px-2">
        <SidebarLink label="Settings" href="/settings" />
      </div>
    </div>
=======
    </Show>
>>>>>>> 074d7370
  );
};

export default Sidebar;<|MERGE_RESOLUTION|>--- conflicted
+++ resolved
@@ -26,9 +26,8 @@
       >
         <PerProjectRoutes />
       </div>
-<<<<<<< HEAD
-
-      <div class="grow">
+        {/* Changes from feature/keyword-match in merge commit */}
+      {/* <div class="grow">
         <nav class="grid grid-cols-1 gap-y-0.5 px-2">
           {workspace.isReady &&
           workspace.settingsStatus?.type === "Complete" ? (
@@ -47,10 +46,8 @@
       <div class="mb-2 px-2">
         <SidebarLink label="Settings" href="/settings" />
       </div>
-    </div>
-=======
+    </div> */}
     </Show>
->>>>>>> 074d7370
   );
 };
 
