import { Component, JSX } from "solid-js";
import Sidebar from "./layout/Sidebar";
import { WorkspaceProvider } from "./stores/Workspace";
import Loader from "./utils/Loader";
import { UIClassesProvider, useUIClasses } from "./stores/UIClasses";
import { RouteSectionProps } from "@solidjs/router";

interface AppInnerProps {
  children: JSX.Element;
}

const AppInner: Component<AppInnerProps> = (props) => {
  const [_, { getColors }] = useUIClasses();

<<<<<<< HEAD
=======
function App(props: any) {
>>>>>>> a6263a41
  return (
    <div class={`relative isolate flex min-h-svh w-full ${getColors().app}`}>
      <Loader />
      <Sidebar />

<<<<<<< HEAD
      <div class="pl-72 ml-6">{props.children}</div>
=======
      <div class="pl-72 flex-1">{props.children}</div>
>>>>>>> a6263a41
    </div>
  );
};

const App: Component<RouteSectionProps> = (props) => {
  return (
    <UIClassesProvider>
      <WorkspaceProvider>
        <AppInner children={props.children} />
      </WorkspaceProvider>
    </UIClassesProvider>
  );
};

export default App;<|MERGE_RESOLUTION|>--- conflicted
+++ resolved
@@ -12,20 +12,12 @@
 const AppInner: Component<AppInnerProps> = (props) => {
   const [_, { getColors }] = useUIClasses();
 
-<<<<<<< HEAD
-=======
-function App(props: any) {
->>>>>>> a6263a41
   return (
     <div class={`relative isolate flex min-h-svh w-full ${getColors().app}`}>
       <Loader />
       <Sidebar />
 
-<<<<<<< HEAD
-      <div class="pl-72 ml-6">{props.children}</div>
-=======
-      <div class="pl-72 flex-1">{props.children}</div>
->>>>>>> a6263a41
+      <div class="pl-72 ml-6 flex-1">{props.children}</div>
     </div>
   );
 };
